--- conflicted
+++ resolved
@@ -7,13 +7,8 @@
     "test:ci": "node ../../scripts/run_tests_in_ci.js -s test"
   },
   "devDependencies": {
-<<<<<<< HEAD
-    "firebase": "8.0.0",
+    "firebase": "8.0.1",
     "@types/chai": "4.2.14",
-=======
-    "firebase": "8.0.1",
-    "@types/chai": "4.2.13",
->>>>>>> fc358f6e
     "@types/mocha": "7.0.2",
     "chai": "4.2.0",
     "karma": "5.2.3",
