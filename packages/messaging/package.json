{
  "name": "@firebase/messaging",
  "version": "0.7.3",
  "description": "",
  "author": "Firebase <firebase-support@google.com> (https://firebase.google.com/)",
  "main": "dist/index.cjs.js",
  "module": "dist/index.esm.js",
  "esm2017": "dist/index.esm2017.js",
  "files": ["dist"],
  "scripts": {
    "lint": "eslint -c .eslintrc.js '**/*.ts' --ignore-path '../../.gitignore'",
    "lint:fix": "eslint --fix -c .eslintrc.js '**/*.ts' --ignore-path '../../.gitignore'",
    "build": "rollup -c",
    "build:deps": "lerna run --scope @firebase/messaging --include-dependencies build",
    "dev": "rollup -c -w",
    "test": "run-p lint test:karma",
    "test:integration": "test:karma && cd ../../integration/messaging && npm run-script test",
    "test:ci": "node ../../scripts/run_tests_in_ci.js -s test:karma",
    "test:karma": "karma start --single-run",
    "test:debug": "karma start --browsers=Chrome --auto-watch",
    "prepare": "yarn build"
  },
  "license": "Apache-2.0",
  "peerDependencies": {
    "@firebase/app": "0.x",
    "@firebase/app-types": "0.x"
  },
  "dependencies": {
    "@firebase/installations": "0.4.19",
    "@firebase/messaging-types": "0.5.0",
    "@firebase/util": "0.3.4",
    "@firebase/component": "0.1.21",
    "idb": "3.0.2",
    "tslib": "^1.11.1"
  },
  "devDependencies": {
<<<<<<< HEAD
    "@firebase/app": "0.6.12",
    "rollup": "2.33.1",
    "rollup-plugin-typescript2": "0.29.0",
    "ts-essentials": "7.0.1",
=======
    "@firebase/app": "0.6.13",
    "rollup": "2.29.0",
    "rollup-plugin-typescript2": "0.27.3",
    "ts-essentials": "7.0.0",
>>>>>>> fc358f6e
    "typescript": "4.0.5"
  },
  "repository": {
    "directory": "packages/messaging",
    "type": "git",
    "url": "https://github.com/firebase/firebase-js-sdk.git"
  },
  "bugs": {
    "url": "https://github.com/firebase/firebase-js-sdk/issues"
  },
  "typings": "dist/index.d.ts"
}<|MERGE_RESOLUTION|>--- conflicted
+++ resolved
@@ -34,17 +34,10 @@
     "tslib": "^1.11.1"
   },
   "devDependencies": {
-<<<<<<< HEAD
-    "@firebase/app": "0.6.12",
+    "@firebase/app": "0.6.13",
     "rollup": "2.33.1",
     "rollup-plugin-typescript2": "0.29.0",
     "ts-essentials": "7.0.1",
-=======
-    "@firebase/app": "0.6.13",
-    "rollup": "2.29.0",
-    "rollup-plugin-typescript2": "0.27.3",
-    "ts-essentials": "7.0.0",
->>>>>>> fc358f6e
     "typescript": "4.0.5"
   },
   "repository": {
