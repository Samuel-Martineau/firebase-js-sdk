{
  "name": "rxfire",
  "version": "3.9.2",
  "private": false,
  "description": "Firebase JavaScript library RxJS",
  "author": "Firebase <firebase-support@google.com> (https://firebase.google.com/)",
  "license": "Apache-2.0",
  "homepage": "https://firebase.google.com/",
  "keywords": [
    "authentication",
    "database",
    "Firebase",
    "firebase",
    "realtime",
    "storage",
    "rxjs",
    "notifications"
  ],
  "repository": {
    "type": "git",
    "url": "https://github.com/firebase/firebase-js-sdk.git"
  },
  "scripts": {
    "lint": "eslint -c .eslintrc.js '**/*.ts' --ignore-path './.gitignore'",
    "lint:fix": "eslint --fix -c .eslintrc.js '**/*.ts' --ignore-path './.gitignore'",
    "build": "rollup -c",
    "dev": "rollup -c -w",
    "prepare": "yarn build",
    "test": "run-p lint test:browser",
    "test:browser": "karma start --single-run",
    "test:browser:debug": "karma start --browsers=Chrome --auto-watch"
  },
  "main": "dist/index.node.cjs.js",
  "browser": "dist/index.cjs.js",
  "module": "dist/index.esm.js",
  "dependencies": {
    "tslib": "1.10.0"
  },
  "peerDependencies": {
    "firebase": ">= 5.0.0 <8",
    "rxjs": "6.x.x"
  },
  "devDependencies": {
<<<<<<< HEAD
    "firebase": "7.4.0",
=======
    "firebase": "7.5.0",
    "rxjs": "6.5.3",
>>>>>>> 0d144c99
    "rollup": "1.27.2",
    "rollup-plugin-commonjs": "10.1.0",
    "rollup-plugin-node-resolve": "5.2.0",
    "rollup-plugin-typescript2": "0.25.2",
    "rollup-plugin-uglify": "6.0.3",
    "typescript": "3.7.2"
  },
  "typings": "dist/index.d.ts",
  "files": [
    "/auth/package.json",
    "/auth/dist",
    "/firestore/package.json",
    "/firestore/dist",
    "/storage/package.json",
    "/storage/dist",
    "/functions/package.json",
    "/functions/dist",
    "/database/dist",
    "/database/package.json",
    "/rxfire-auth.js",
    "/rxfire-auth.js.map",
    "/rxfire-firestore.js",
    "/rxfire-firestore.js.map",
    "/rxfire-functions.js",
    "/rxfire-functions.js.map",
    "/rxfire-storage.js",
    "/rxfire-storage.js.map",
    "/rxfire-database.js",
    "/rxfire-database.js.map"
  ]
}<|MERGE_RESOLUTION|>--- conflicted
+++ resolved
@@ -41,12 +41,7 @@
     "rxjs": "6.x.x"
   },
   "devDependencies": {
-<<<<<<< HEAD
-    "firebase": "7.4.0",
-=======
     "firebase": "7.5.0",
-    "rxjs": "6.5.3",
->>>>>>> 0d144c99
     "rollup": "1.27.2",
     "rollup-plugin-commonjs": "10.1.0",
     "rollup-plugin-node-resolve": "5.2.0",
