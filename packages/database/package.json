{
  "name": "@firebase/database",
  "version": "0.5.13",
  "description": "",
  "author": "Firebase <firebase-support@google.com> (https://firebase.google.com/)",
  "main": "dist/index.node.cjs.js",
  "browser": "dist/index.cjs.js",
  "module": "dist/index.esm.js",
  "esm2017": "dist/index.esm2017.js",
  "files": [
    "dist"
  ],
  "scripts": {
    "build": "rollup -c",
    "dev": "rollup -c -w",
    "test": "yarn test:emulator",
    "test:all": "run-p test:browser test:node",
    "test:browser": "karma start --single-run",
    "test:node": "TS_NODE_CACHE=NO TS_NODE_COMPILER_OPTIONS='{\"module\":\"commonjs\"}' nyc --reporter lcovonly -- mocha 'test/{,!(browser)/**/}*.test.ts' --file index.node.ts --opts ../../config/mocha.node.opts",
    "test:emulator": "ts-node --compiler-options='{\"module\":\"commonjs\"}' ../../scripts/emulator-testing/database-test-runner.ts",
    "prepare": "yarn build"
  },
  "license": "Apache-2.0",
  "peerDependencies": {},
  "dependencies": {
    "@firebase/database-types": "0.4.8",
    "@firebase/logger": "0.1.31",
    "@firebase/util": "0.2.34",
    "faye-websocket": "0.11.3",
    "tslib": "1.10.0"
  },
  "devDependencies": {
<<<<<<< HEAD
    "@firebase/app": "0.4.24",
    "@firebase/app-types": "0.4.7",
=======
    "@firebase/app": "0.4.25",
    "@firebase/app-types": "0.4.8",
    "@types/chai": "4.2.5",
    "@types/mocha": "5.2.7",
    "@types/node": "8.10.59",
    "@types/sinon": "7.5.0",
    "chai": "4.2.0",
    "karma": "4.4.1",
    "karma-chrome-launcher": "3.1.0",
    "karma-cli": "2.0.0",
    "karma-firefox-launcher": "1.2.0",
    "karma-mocha": "1.3.0",
    "karma-sauce-launcher": "1.2.0",
    "karma-sourcemap-loader": "0.3.7",
    "karma-spec-reporter": "0.0.32",
    "karma-webpack": "4.0.2",
    "mocha": "6.2.2",
    "npm-run-all": "4.1.5",
    "nyc": "14.1.1",
>>>>>>> 0d144c99
    "rollup": "1.27.2",
    "rollup-plugin-typescript2": "0.25.2",
    "typescript": "3.7.2"
  },
  "repository": {
    "directory": "packages/database",
    "type": "git",
    "url": "https://github.com/firebase/firebase-js-sdk.git"
  },
  "bugs": {
    "url": "https://github.com/firebase/firebase-js-sdk/issues"
  },
  "typings": "dist/index.d.ts",
  "nyc": {
    "extension": [
      ".ts"
    ],
    "reportDir": "./coverage/node"
  }
}<|MERGE_RESOLUTION|>--- conflicted
+++ resolved
@@ -30,30 +30,8 @@
     "tslib": "1.10.0"
   },
   "devDependencies": {
-<<<<<<< HEAD
-    "@firebase/app": "0.4.24",
-    "@firebase/app-types": "0.4.7",
-=======
     "@firebase/app": "0.4.25",
     "@firebase/app-types": "0.4.8",
-    "@types/chai": "4.2.5",
-    "@types/mocha": "5.2.7",
-    "@types/node": "8.10.59",
-    "@types/sinon": "7.5.0",
-    "chai": "4.2.0",
-    "karma": "4.4.1",
-    "karma-chrome-launcher": "3.1.0",
-    "karma-cli": "2.0.0",
-    "karma-firefox-launcher": "1.2.0",
-    "karma-mocha": "1.3.0",
-    "karma-sauce-launcher": "1.2.0",
-    "karma-sourcemap-loader": "0.3.7",
-    "karma-spec-reporter": "0.0.32",
-    "karma-webpack": "4.0.2",
-    "mocha": "6.2.2",
-    "npm-run-all": "4.1.5",
-    "nyc": "14.1.1",
->>>>>>> 0d144c99
     "rollup": "1.27.2",
     "rollup-plugin-typescript2": "0.25.2",
     "typescript": "3.7.2"
