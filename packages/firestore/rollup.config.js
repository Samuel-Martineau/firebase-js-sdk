/**
 * @license
 * Copyright 2020 Google LLC
 *
 * Licensed under the Apache License, Version 2.0 (the "License");
 * you may not use this file except in compliance with the License.
 * You may obtain a copy of the License at
 *
 *   http://www.apache.org/licenses/LICENSE-2.0
 *
 * Unless required by applicable law or agreed to in writing, software
 * distributed under the License is distributed on an "AS IS" BASIS,
 * WITHOUT WARRANTIES OR CONDITIONS OF ANY KIND, either express or implied.
 * See the License for the specific language governing permissions and
 * limitations under the License.
 */

import { version as grpcVersion } from '@grpc/grpc-js/package.json';
import alias from '@rollup/plugin-alias';
import json from '@rollup/plugin-json';
import replace from 'rollup-plugin-replace';
<<<<<<< HEAD
=======
import { terser } from 'rollup-plugin-terser';
import dts from 'rollup-plugin-dts';
>>>>>>> d86c89f9
import typescriptPlugin from 'rollup-plugin-typescript2';
import tmp from 'tmp';
import typescript from 'typescript';

import { generateBuildTargetReplaceConfig } from '../../scripts/build/rollup_replace_build_target';

import pkg from './package.json';

const sourcemaps = require('rollup-plugin-sourcemaps');
const util = require('./rollup.shared');

const nodePlugins = function () {
  return [
    typescriptPlugin({
      typescript,
      tsconfigOverride: {
        compilerOptions: {
          target: 'es2017'
        }
      },
      cacheDir: tmp.dirSync(),
      abortOnError: true,
      transformers: [util.removeAssertTransformer]
    }),
    json({ preferConst: true }),
    replace({
      '__GRPC_VERSION__': grpcVersion
    })
  ];
};

const browserPlugins = function () {
  return [
    typescriptPlugin({
      typescript,
      tsconfigOverride: {
        compilerOptions: {
          target: 'es2017'
        }
      },
      cacheDir: tmp.dirSync(),
      abortOnError: true,
      transformers: [util.removeAssertAndPrefixInternalTransformer]
    }),
    json({ preferConst: true })
  ];
};

const allBuilds = [
  // Intermediate Node ESM build without build target reporting
  // this is an intermediate build used to generate the actual esm and cjs builds
  // which add build target reporting
  {
    input: './src/index.node.ts',
    output: {
      file: pkg['main-esm'],
      format: 'es',
      sourcemap: true
    },
    plugins: [alias(util.generateAliasConfig('node')), ...nodePlugins()],
    external: util.resolveNodeExterns,
    treeshake: {
      moduleSideEffects: false
    },
    onwarn: util.onwarn
  },
  // Node CJS build
  {
    input: pkg['main-esm'],
    output: {
      file: pkg.main,
      format: 'cjs',
      sourcemap: true
    },
    plugins: [
      ...util.es2017ToEs5Plugins(/* mangled= */ false),
      replace(generateBuildTargetReplaceConfig('cjs', 2017))
    ],
    external: util.resolveNodeExterns,
    treeshake: {
      moduleSideEffects: false
    }
  },
  // Node ESM build with build target reporting
  {
    input: pkg['main-esm'],
    output: {
      file: pkg['main-esm'],
      format: 'es',
      sourcemap: true
    },
    plugins: [
      sourcemaps(),
      replace(generateBuildTargetReplaceConfig('esm', 2017))
    ],
    external: util.resolveNodeExterns,
    treeshake: {
      moduleSideEffects: false
    }
  },
  // Intermediate browser build without build target reporting
  // this is an intermediate build used to generate the actual esm and cjs builds
  // which add build target reporting
  {
    input: './src/index.ts',
    output: {
      file: pkg.browser,
      format: 'es',
      sourcemap: true
    },
    plugins: [alias(util.generateAliasConfig('browser')), ...browserPlugins()],
    external: util.resolveBrowserExterns,
    treeshake: {
      moduleSideEffects: false
    }
  },
  // Convert es2017 build to ES5
  {
    input: pkg['browser'],
    output: [
      {
        file: pkg['esm5'],
        format: 'es',
        sourcemap: true
      }
    ],
    plugins: [
      ...util.es2017ToEs5Plugins(/* mangled= */ true),
      replace(generateBuildTargetReplaceConfig('esm', 5))
    ],
    external: util.resolveBrowserExterns,
    treeshake: {
      moduleSideEffects: false
    }
  },
  // Convert es2017 build to cjs
  {
    input: pkg['browser'],
    output: [
      {
        file: './dist/index.cjs.js',
        format: 'cjs',
        sourcemap: true
      }
    ],
    plugins: [
      sourcemaps(),
      replace(generateBuildTargetReplaceConfig('cjs', 2017))
    ],
    external: util.resolveBrowserExterns,
    treeshake: {
      moduleSideEffects: false
    }
  },
  // es2017 build with build target reporting
  {
    input: pkg['browser'],
    output: [
      {
        file: pkg['browser'],
        format: 'es',
        sourcemap: true
      }
    ],
    plugins: [
      sourcemaps(),
      replace(generateBuildTargetReplaceConfig('esm', 2017))
    ],
    external: util.resolveBrowserExterns,
    treeshake: {
      moduleSideEffects: false
    }
  },
  // RN build
  {
    input: './src/index.rn.ts',
    output: {
      file: pkg['react-native'],
      format: 'es',
      sourcemap: true
    },
    plugins: [
      alias(util.generateAliasConfig('rn')),
      ...browserPlugins(),
      replace(generateBuildTargetReplaceConfig('esm', 2017))
    ],
    external: util.resolveBrowserExterns,
    treeshake: {
      moduleSideEffects: false
    }
  },
  {
    input: 'dist/firestore/src/index.d.ts',
    output: {
      file: 'dist/firestore/src/global_index.d.ts',
      format: 'es'
    },
    plugins: [
      dts({
        respectExternal: true
      })
    ]
  }
];

export default allBuilds;<|MERGE_RESOLUTION|>--- conflicted
+++ resolved
@@ -19,11 +19,7 @@
 import alias from '@rollup/plugin-alias';
 import json from '@rollup/plugin-json';
 import replace from 'rollup-plugin-replace';
-<<<<<<< HEAD
-=======
-import { terser } from 'rollup-plugin-terser';
 import dts from 'rollup-plugin-dts';
->>>>>>> d86c89f9
 import typescriptPlugin from 'rollup-plugin-typescript2';
 import tmp from 'tmp';
 import typescript from 'typescript';
