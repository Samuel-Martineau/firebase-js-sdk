/**
 * @license
 * Copyright 2017 Google LLC
 *
 * Licensed under the Apache License, Version 2.0 (the "License");
 * you may not use this file except in compliance with the License.
 * You may obtain a copy of the License at
 *
 *   http://www.apache.org/licenses/LICENSE-2.0
 *
 * Unless required by applicable law or agreed to in writing, software
 * distributed under the License is distributed on an "AS IS" BASIS,
 * WITHOUT WARRANTIES OR CONDITIONS OF ANY KIND, either express or implied.
 * See the License for the specific language governing permissions and
 * limitations under the License.
 */

import { expect } from 'chai';

import { addEqualityMatcher } from '../../util/equality_matcher';
import { Deferred } from '../../util/promise';
import { EventsAccumulator } from '../util/events_accumulator';
import {
  addDoc,
  and,
  Bytes,
  collection,
  collectionGroup,
  CollectionReference,
  deleteDoc,
  disableNetwork,
  doc,
  DocumentChange,
  DocumentChangeType,
  documentId,
  enableNetwork,
  endAt,
  endBefore,
  Firestore,
  GeoPoint,
  getDocs,
  getDocsFromCache,
  getDocsFromServer,
  limit,
  limitToLast,
  onSnapshot,
  or,
  orderBy,
  Query,
  query,
  QuerySnapshot,
  runTransaction,
  setDoc,
  startAfter,
  startAt,
  Timestamp,
  updateDoc,
  where,
  writeBatch
} from '../util/firebase_export';
import {
  apiDescribe,
  toChangesArray,
  toDataArray,
  toIds,
  withEmptyTestCollection,
  withTestCollection,
  withTestDb
} from '../util/helpers';
<<<<<<< HEAD
import { USE_EMULATOR, TARGET_BACKEND } from '../util/settings';
=======
import { USE_EMULATOR } from '../util/settings';
>>>>>>> eb049456
import { captureExistenceFilterMismatches } from '../util/testing_hooks_util';

apiDescribe('Queries', (persistence: boolean) => {
  addEqualityMatcher();

  it('can issue limit queries', () => {
    const testDocs = {
      a: { k: 'a' },
      b: { k: 'b' },
      c: { k: 'c' }
    };
    return withTestCollection(persistence, testDocs, collection => {
      return getDocs(query(collection, limit(2))).then(docs => {
        expect(toDataArray(docs)).to.deep.equal([{ k: 'a' }, { k: 'b' }]);
      });
    });
  });

  it('cannot issue limitToLast queries without explicit order-by', () => {
    return withTestCollection(persistence, {}, async collection => {
      const expectedError =
        'limitToLast() queries require specifying at least one orderBy() clause';
      expect(() => getDocs(query(collection, limitToLast(2)))).to.throw(
        expectedError
      );
    });
  });

  it('can issue limit queries using descending sort order', () => {
    const testDocs = {
      a: { k: 'a', sort: 0 },
      b: { k: 'b', sort: 1 },
      c: { k: 'c', sort: 1 },
      d: { k: 'd', sort: 2 }
    };
    return withTestCollection(persistence, testDocs, collection => {
      return getDocs(query(collection, orderBy('sort', 'desc'), limit(2))).then(
        docs => {
          expect(toDataArray(docs)).to.deep.equal([
            { k: 'd', sort: 2 },
            { k: 'c', sort: 1 }
          ]);
        }
      );
    });
  });

  it('can issue limitToLast queries using descending sort order', () => {
    const testDocs = {
      a: { k: 'a', sort: 0 },
      b: { k: 'b', sort: 1 },
      c: { k: 'c', sort: 1 },
      d: { k: 'd', sort: 2 }
    };
    return withTestCollection(persistence, testDocs, collection => {
      return getDocs(
        query(collection, orderBy('sort', 'desc'), limitToLast(2))
      ).then(docs => {
        expect(toDataArray(docs)).to.deep.equal([
          { k: 'b', sort: 1 },
          { k: 'a', sort: 0 }
        ]);
      });
    });
  });

  it('can listen to limitToLast queries', () => {
    const testDocs = {
      a: { k: 'a', sort: 0 },
      b: { k: 'b', sort: 1 },
      c: { k: 'c', sort: 1 },
      d: { k: 'd', sort: 2 }
    };
    return withTestCollection(persistence, testDocs, async collection => {
      const storeEvent = new EventsAccumulator<QuerySnapshot>();
      onSnapshot(
        query(collection, orderBy('sort', 'desc'), limitToLast(2)),
        storeEvent.storeEvent
      );

      let snapshot = await storeEvent.awaitEvent();
      expect(toDataArray(snapshot)).to.deep.equal([
        { k: 'b', sort: 1 },
        { k: 'a', sort: 0 }
      ]);

      await addDoc(collection, { k: 'e', sort: -1 });
      snapshot = await storeEvent.awaitEvent();
      expect(toDataArray(snapshot)).to.deep.equal([
        { k: 'a', sort: 0 },
        { k: 'e', sort: -1 }
      ]);
    });
  });

  // Two queries that mapped to the same target ID are referred to as
  // "mirror queries". An example for a mirror query is a limitToLast()
  // query and a limit() query that share the same backend Target ID.
  // Since limitToLast() queries are sent to the backend with a modified
  // orderBy() clause, they can map to the same target representation as
  // limit() query, even if both queries appear separate to the user.
  it('can listen/unlisten/relisten to mirror queries', () => {
    const testDocs = {
      a: { k: 'a', sort: 0 },
      b: { k: 'b', sort: 1 },
      c: { k: 'c', sort: 1 },
      d: { k: 'd', sort: 2 }
    };
    return withTestCollection(persistence, testDocs, async collection => {
      // Setup `limit` query
      const storeLimitEvent = new EventsAccumulator<QuerySnapshot>();
      const limitUnlisten = onSnapshot(
        query(collection, orderBy('sort', 'asc'), limit(2)),
        storeLimitEvent.storeEvent
      );

      // Setup mirroring `limitToLast` query
      const storeLimitToLastEvent = new EventsAccumulator<QuerySnapshot>();
      const limitToLastUnlisten = onSnapshot(
        query(collection, orderBy('sort', 'desc'), limitToLast(2)),
        storeLimitToLastEvent.storeEvent
      );

      // Verify both queries get expected results.
      let snapshot = await storeLimitEvent.awaitEvent();
      expect(toDataArray(snapshot)).to.deep.equal([
        { k: 'a', sort: 0 },
        { k: 'b', sort: 1 }
      ]);
      snapshot = await storeLimitToLastEvent.awaitEvent();
      expect(toDataArray(snapshot)).to.deep.equal([
        { k: 'b', sort: 1 },
        { k: 'a', sort: 0 }
      ]);

      // Unlisten then relisten limit query.
      limitUnlisten();
      onSnapshot(
        query(collection, orderBy('sort', 'asc'), limit(2)),
        storeLimitEvent.storeEvent
      );

      // Verify `limit` query still works.
      snapshot = await storeLimitEvent.awaitEvent();
      expect(toDataArray(snapshot)).to.deep.equal([
        { k: 'a', sort: 0 },
        { k: 'b', sort: 1 }
      ]);

      // Add a document that would change the result set.
      await addDoc(collection, { k: 'e', sort: -1 });

      // Verify both queries get expected results.
      snapshot = await storeLimitEvent.awaitEvent();
      expect(toDataArray(snapshot)).to.deep.equal([
        { k: 'e', sort: -1 },
        { k: 'a', sort: 0 }
      ]);
      snapshot = await storeLimitToLastEvent.awaitEvent();
      expect(toDataArray(snapshot)).to.deep.equal([
        { k: 'a', sort: 0 },
        { k: 'e', sort: -1 }
      ]);

      // Unlisten to limitToLast, update a doc, then relisten limitToLast.
      limitToLastUnlisten();
      await updateDoc(doc(collection, 'a'), { k: 'a', sort: -2 });
      onSnapshot(
        query(collection, orderBy('sort', 'desc'), limitToLast(2)),
        storeLimitToLastEvent.storeEvent
      );

      // Verify both queries get expected results.
      snapshot = await storeLimitEvent.awaitEvent();
      expect(toDataArray(snapshot)).to.deep.equal([
        { k: 'a', sort: -2 },
        { k: 'e', sort: -1 }
      ]);
      snapshot = await storeLimitToLastEvent.awaitEvent();
      expect(toDataArray(snapshot)).to.deep.equal([
        { k: 'e', sort: -1 },
        { k: 'a', sort: -2 }
      ]);
    });
  });

  it('can issue limitToLast queries with cursors', () => {
    const testDocs = {
      a: { k: 'a', sort: 0 },
      b: { k: 'b', sort: 1 },
      c: { k: 'c', sort: 1 },
      d: { k: 'd', sort: 2 }
    };
    return withTestCollection(persistence, testDocs, async collection => {
      let docs = await getDocs(
        query(collection, orderBy('sort'), endBefore(2), limitToLast(3))
      );
      expect(toDataArray(docs)).to.deep.equal([
        { k: 'a', sort: 0 },
        { k: 'b', sort: 1 },
        { k: 'c', sort: 1 }
      ]);

      docs = await getDocs(
        query(collection, orderBy('sort'), endAt(1), limitToLast(3))
      );
      expect(toDataArray(docs)).to.deep.equal([
        { k: 'a', sort: 0 },
        { k: 'b', sort: 1 },
        { k: 'c', sort: 1 }
      ]);

      docs = await getDocs(
        query(collection, orderBy('sort'), startAt(2), limitToLast(3))
      );
      expect(toDataArray(docs)).to.deep.equal([{ k: 'd', sort: 2 }]);

      docs = await getDocs(
        query(collection, orderBy('sort'), startAfter(0), limitToLast(3))
      );
      expect(toDataArray(docs)).to.deep.equal([
        { k: 'b', sort: 1 },
        { k: 'c', sort: 1 },
        { k: 'd', sort: 2 }
      ]);

      docs = await getDocs(
        query(collection, orderBy('sort'), startAfter(-1), limitToLast(3))
      );
      expect(toDataArray(docs)).to.deep.equal([
        { k: 'b', sort: 1 },
        { k: 'c', sort: 1 },
        { k: 'd', sort: 2 }
      ]);
    });
  });

  it('key order is descending for descending inequality', () => {
    const testDocs = {
      a: {
        foo: 42
      },
      b: {
        foo: 42.0
      },
      c: {
        foo: 42
      },
      d: {
        foo: 21
      },
      e: {
        foo: 21
      },
      f: {
        foo: 66
      },
      g: {
        foo: 66
      }
    };
    return withTestCollection(persistence, testDocs, coll => {
      return getDocs(
        query(coll, where('foo', '>', 21.0), orderBy('foo', 'desc'))
      ).then(docs => {
        expect(docs.docs.map(d => d.id)).to.deep.equal([
          'g',
          'f',
          'c',
          'b',
          'a'
        ]);
      });
    });
  });

  it('can use unary filters', () => {
    const testDocs = {
      a: { null: null, nan: NaN },
      b: { null: null, nan: 0 },
      c: { null: false, nan: NaN }
    };
    return withTestCollection(persistence, testDocs, coll => {
      return getDocs(
        query(coll, where('null', '==', null), where('nan', '==', NaN))
      ).then(docs => {
        expect(toDataArray(docs)).to.deep.equal([{ null: null, nan: NaN }]);
      });
    });
  });

  it('can filter on infinity', () => {
    const testDocs = {
      a: { inf: Infinity },
      b: { inf: -Infinity }
    };
    return withTestCollection(persistence, testDocs, coll => {
      return getDocs(query(coll, where('inf', '==', Infinity))).then(docs => {
        expect(toDataArray(docs)).to.deep.equal([{ inf: Infinity }]);
      });
    });
  });

  it('will not get metadata only updates', () => {
    const testDocs = { a: { v: 'a' }, b: { v: 'b' } };
    return withTestCollection(persistence, testDocs, coll => {
      const storeEvent = new EventsAccumulator<QuerySnapshot>();
      let unlisten: (() => void) | null = null;
      return Promise.all([
        setDoc(doc(coll, 'a'), { v: 'a' }),
        setDoc(doc(coll, 'b'), { v: 'b' })
      ])
        .then(() => {
          unlisten = onSnapshot(coll, storeEvent.storeEvent);
          return storeEvent.awaitEvent();
        })
        .then(querySnap => {
          expect(toDataArray(querySnap)).to.deep.equal([
            { v: 'a' },
            { v: 'b' }
          ]);
          return setDoc(doc(coll, 'a'), { v: 'a1' });
        })
        .then(() => storeEvent.awaitEvent())
        .then(querySnap => {
          expect(toDataArray(querySnap)).to.deep.equal([
            { v: 'a1' },
            { v: 'b' }
          ]);
          return storeEvent.assertNoAdditionalEvents();
        })
        .then(() => unlisten!());
    });
  });

  it('maintains correct DocumentChange indices', async () => {
    const testDocs = {
      'a': { order: 1 },
      'b': { order: 2 },
      'c': { 'order': 3 }
    };
    await withTestCollection(persistence, testDocs, async coll => {
      const accumulator = new EventsAccumulator<QuerySnapshot>();
      const unlisten = onSnapshot(
        query(coll, orderBy('order')),
        accumulator.storeEvent
      );
      await accumulator
        .awaitEvent()
        .then(querySnapshot => {
          const changes = querySnapshot.docChanges();
          expect(changes.length).to.equal(3);
          verifyDocumentChange(changes[0], 'a', -1, 0, 'added');
          verifyDocumentChange(changes[1], 'b', -1, 1, 'added');
          verifyDocumentChange(changes[2], 'c', -1, 2, 'added');
        })
        .then(() => setDoc(doc(coll, 'b'), { order: 4 }))
        .then(() => accumulator.awaitEvent())
        .then(querySnapshot => {
          const changes = querySnapshot.docChanges();
          expect(changes.length).to.equal(1);
          verifyDocumentChange(changes[0], 'b', 1, 2, 'modified');
        })
        .then(() => deleteDoc(doc(coll, 'c')))
        .then(() => accumulator.awaitEvent())
        .then(querySnapshot => {
          const changes = querySnapshot.docChanges();
          expect(changes.length).to.equal(1);
          verifyDocumentChange(changes[0], 'c', 1, -1, 'removed');
        });

      unlisten();
    });
  });

  it('can listen for the same query with different options', () => {
    const testDocs = { a: { v: 'a' }, b: { v: 'b' } };
    return withTestCollection(persistence, testDocs, coll => {
      const storeEvent = new EventsAccumulator<QuerySnapshot>();
      const storeEventFull = new EventsAccumulator<QuerySnapshot>();
      const unlisten1 = onSnapshot(coll, storeEvent.storeEvent);
      const unlisten2 = onSnapshot(
        coll,
        { includeMetadataChanges: true },
        storeEventFull.storeEvent
      );

      return storeEvent
        .awaitEvent()
        .then(querySnap => {
          expect(toDataArray(querySnap)).to.deep.equal([
            { v: 'a' },
            { v: 'b' }
          ]);
          return storeEventFull.awaitEvent();
        })
        .then(async querySnap => {
          expect(toDataArray(querySnap)).to.deep.equal([
            { v: 'a' },
            { v: 'b' }
          ]);
          if (querySnap.metadata.fromCache) {
            // We might receive an additional event if the first query snapshot
            // was served from cache.
            await storeEventFull.awaitEvent();
          }
          return setDoc(doc(coll, 'a'), { v: 'a1' });
        })
        .then(() => {
          return storeEventFull.awaitEvents(2);
        })
        .then(events => {
          // Expect two events for the write, once from latency compensation
          // and once from the acknowledgment from the server.
          expect(toDataArray(events[0])).to.deep.equal([
            { v: 'a1' },
            { v: 'b' }
          ]);
          expect(toDataArray(events[1])).to.deep.equal([
            { v: 'a1' },
            { v: 'b' }
          ]);
          const localResult = events[0].docs;
          expect(localResult[0].metadata.hasPendingWrites).to.equal(true);
          const syncedResults = events[1].docs;
          expect(syncedResults[0].metadata.hasPendingWrites).to.equal(false);

          return storeEvent.awaitEvent();
        })
        .then(querySnap => {
          // Expect only one event for the write.
          expect(toDataArray(querySnap)).to.deep.equal([
            { v: 'a1' },
            { v: 'b' }
          ]);
          return storeEvent.assertNoAdditionalEvents();
        })
        .then(() => {
          storeEvent.allowAdditionalEvents();
          return setDoc(doc(coll, 'b'), { v: 'b1' });
        })
        .then(() => {
          return storeEvent.awaitEvent();
        })
        .then(querySnap => {
          // Expect only one event from the second write
          expect(toDataArray(querySnap)).to.deep.equal([
            { v: 'a1' },
            { v: 'b1' }
          ]);
          return storeEventFull.awaitEvents(2);
        })
        .then(events => {
          // Expect 2 events from the second write.
          expect(toDataArray(events[0])).to.deep.equal([
            { v: 'a1' },
            { v: 'b1' }
          ]);
          expect(toDataArray(events[1])).to.deep.equal([
            { v: 'a1' },
            { v: 'b1' }
          ]);
          const localResults = events[0].docs;
          expect(localResults[1].metadata.hasPendingWrites).to.equal(true);
          const syncedResults = events[1].docs;
          expect(syncedResults[1].metadata.hasPendingWrites).to.equal(false);
          return storeEvent.assertNoAdditionalEvents();
        })
        .then(() => {
          return storeEventFull.assertNoAdditionalEvents();
        })
        .then(() => {
          unlisten1!();
          unlisten2!();
        });
    });
  });

  it('can issue queries with Dates differing in milliseconds', () => {
    const date1 = new Date();
    date1.setMilliseconds(0);
    const date2 = new Date(date1.getTime());
    date2.setMilliseconds(1);
    const date3 = new Date(date1.getTime());
    date3.setMilliseconds(2);

    const testDocs = {
      '1': { id: '1', date: date1 },
      '2': { id: '2', date: date2 },
      '3': { id: '3', date: date3 }
    };
    return withTestCollection(persistence, testDocs, coll => {
      // Make sure to issue the queries in parallel
      const docs1Promise = getDocs(query(coll, where('date', '>', date1)));
      const docs2Promise = getDocs(query(coll, where('date', '>', date2)));

      return Promise.all([docs1Promise, docs2Promise]).then(results => {
        const docs1 = results[0];
        const docs2 = results[1];

        expect(toDataArray(docs1)).to.deep.equal([
          { id: '2', date: Timestamp.fromDate(date2) },
          { id: '3', date: Timestamp.fromDate(date3) }
        ]);
        expect(toDataArray(docs2)).to.deep.equal([
          { id: '3', date: Timestamp.fromDate(date3) }
        ]);
      });
    });
  });

  it('can listen for QueryMetadata changes', () => {
    const testDocs = {
      '1': { sort: 1, filter: true, key: '1' },
      '2': { sort: 2, filter: true, key: '2' },
      '3': { sort: 2, filter: true, key: '3' },
      '4': { sort: 3, filter: false, key: '4' }
    };
    return withTestCollection(persistence, testDocs, coll => {
      const query1 = query(coll, where('key', '<', '4'));
      const accum = new EventsAccumulator<QuerySnapshot>();
      let unlisten2: () => void;
      const unlisten1 = onSnapshot(query1, result => {
        expect(toDataArray(result)).to.deep.equal([
          testDocs[1],
          testDocs[2],
          testDocs[3]
        ]);
        const query2 = query(coll, where('filter', '==', true));
        unlisten2 = onSnapshot(
          query2,
          {
            includeMetadataChanges: true
          },
          accum.storeEvent
        );
      });
      return accum.awaitEvents(2).then(events => {
        const results1 = events[0];
        const results2 = events[1];
        expect(toDataArray(results1)).to.deep.equal([
          testDocs[1],
          testDocs[2],
          testDocs[3]
        ]);
        expect(toDataArray(results1)).to.deep.equal(toDataArray(results2));
        expect(results1.metadata.fromCache).to.equal(true);
        expect(results2.metadata.fromCache).to.equal(false);
        unlisten1();
        unlisten2();
      });
    });
  });

  it('can listen for metadata changes', () => {
    const initialDoc = {
      foo: { a: 'b', v: 1 }
    };
    const modifiedDoc = {
      foo: { a: 'b', v: 2 }
    };
    return withTestCollection(persistence, initialDoc, async coll => {
      const accum = new EventsAccumulator<QuerySnapshot>();
      const unlisten = onSnapshot(
        coll,
        { includeMetadataChanges: true },
        accum.storeEvent
      );

      await accum.awaitEvents(1).then(events => {
        const results1 = events[0];
        expect(toDataArray(results1)).to.deep.equal([initialDoc['foo']]);
      });
      // eslint-disable-next-line @typescript-eslint/no-floating-promises
      setDoc(doc(coll, 'foo'), modifiedDoc['foo']);

      await accum.awaitEvents(2).then(events => {
        const results1 = events[0];
        expect(toDataArray(results1)).to.deep.equal([modifiedDoc['foo']]);
        expect(toChangesArray(results1)).to.deep.equal([modifiedDoc['foo']]);

        const results2 = events[1];
        expect(toDataArray(results2)).to.deep.equal([modifiedDoc['foo']]);
        expect(toChangesArray(results2)).to.deep.equal([]);
        expect(
          toChangesArray(results2, { includeMetadataChanges: true })
        ).to.deep.equal([modifiedDoc['foo']]);
      });

      unlisten();
    });
  });

  // eslint-disable-next-line no-restricted-properties
  (USE_EMULATOR ? it.skip : it)(
    'can catch error message for missing index with error handler',
    () => {
      return withEmptyTestCollection(persistence, async coll => {
        const query_ = query(
          coll,
          where('sort', '<=', '2'),
          where('filter', '==', true)
        );
        const deferred = new Deferred<void>();

        const unsubscribe = onSnapshot(
          query_,
          () => {
            deferred.reject();
          },
          err => {
            expect(err.code).to.equal('failed-precondition');
            expect(err.message).to.exist;
            expect(err.message).to.match(
              /index.*https:\/\/console\.firebase\.google\.com/
            );
            deferred.resolve();
          }
        );
        await deferred.promise;
        unsubscribe();
      });
    }
  );

  it('can explicitly sort by document ID', () => {
    const testDocs = {
      a: { key: 'a' },
      b: { key: 'b' },
      c: { key: 'c' }
    };
    return withTestCollection(persistence, testDocs, coll => {
      // Ideally this would be descending to validate it's different than
      // the default, but that requires an extra index
      return getDocs(query(coll, orderBy(documentId()))).then(docs => {
        expect(toDataArray(docs)).to.deep.equal([
          testDocs['a'],
          testDocs['b'],
          testDocs['c']
        ]);
      });
    });
  });

  it('can query by document ID', () => {
    const testDocs = {
      aa: { key: 'aa' },
      ab: { key: 'ab' },
      ba: { key: 'ba' },
      bb: { key: 'bb' }
    };
    return withTestCollection(persistence, testDocs, coll => {
      return getDocs(query(coll, where(documentId(), '==', 'ab')))
        .then(docs => {
          expect(toDataArray(docs)).to.deep.equal([testDocs['ab']]);
          return getDocs(
            query(
              coll,
              where(documentId(), '>', 'aa'),
              where(documentId(), '<=', 'ba')
            )
          );
        })
        .then(docs => {
          expect(toDataArray(docs)).to.deep.equal([
            testDocs['ab'],
            testDocs['ba']
          ]);
        });
    });
  });

  it('can query by document ID using refs', () => {
    const testDocs = {
      aa: { key: 'aa' },
      ab: { key: 'ab' },
      ba: { key: 'ba' },
      bb: { key: 'bb' }
    };
    return withTestCollection(persistence, testDocs, coll => {
      return getDocs(query(coll, where(documentId(), '==', doc(coll, 'ab'))))
        .then(docs => {
          expect(toDataArray(docs)).to.deep.equal([testDocs['ab']]);
          return getDocs(
            query(
              coll,
              where(documentId(), '>', doc(coll, 'aa')),
              where(documentId(), '<=', doc(coll, 'ba'))
            )
          );
        })
        .then(docs => {
          expect(toDataArray(docs)).to.deep.equal([
            testDocs['ab'],
            testDocs['ba']
          ]);
        });
    });
  });

  it('can query while reconnecting to network', () => {
    return withTestCollection(persistence, /* docs= */ {}, (coll, db) => {
      const deferred = new Deferred<void>();

      const unregister = onSnapshot(
        coll,
        { includeMetadataChanges: true },
        snapshot => {
          if (!snapshot.empty && !snapshot.metadata.fromCache) {
            deferred.resolve();
          }
        }
      );
      void disableNetwork(db).then(() => {
        void setDoc(doc(coll), { a: 1 });
        void enableNetwork(db);
      });

      return deferred.promise.then(unregister);
    });
  });

  it('trigger with isFromCache=true when offline', () => {
    return withTestCollection(persistence, { a: { foo: 1 } }, (coll, db) => {
      const accum = new EventsAccumulator<QuerySnapshot>();
      const unregister = onSnapshot(
        coll,
        { includeMetadataChanges: true },
        accum.storeEvent
      );

      return accum
        .awaitEvent()
        .then(querySnap => {
          // initial event
          expect(querySnap.docs.map(doc => doc.data())).to.deep.equal([
            { foo: 1 }
          ]);
          expect(querySnap.metadata.fromCache).to.be.false;
        })
        .then(() => disableNetwork(db))
        .then(() => accum.awaitEvent())
        .then(querySnap => {
          // offline event with fromCache = true
          expect(querySnap.metadata.fromCache).to.be.true;
        })
        .then(() => enableNetwork(db))
        .then(() => accum.awaitEvent())
        .then(querySnap => {
          // back online event with fromCache = false
          expect(querySnap.metadata.fromCache).to.be.false;
          unregister();
        });
    });
  });

  it('can use != filters', async () => {
    // These documents are ordered by value in "zip" since the '!=' filter is
    // an inequality, which results in documents being sorted by value.
    const testDocs = {
      a: { zip: Number.NaN },
      b: { zip: 91102 },
      c: { zip: 98101 },
      d: { zip: '98101' },
      e: { zip: [98101] },
      f: { zip: [98101, 98102] },
      g: { zip: ['98101', { zip: 98101 }] },
      h: { zip: { code: 500 } },
      i: { code: 500 },
      j: { zip: null }
    };

    await withTestCollection(persistence, testDocs, async coll => {
      // eslint-disable-next-line @typescript-eslint/no-explicit-any
      let expected: { [name: string]: any } = { ...testDocs };
      delete expected.c;
      delete expected.i;
      delete expected.j;
      const snapshot = await getDocs(query(coll, where('zip', '!=', 98101)));
      expect(toDataArray(snapshot)).to.deep.equal(Object.values(expected));

      // With objects.
      const snapshot2 = await getDocs(
        query(coll, where('zip', '!=', { code: 500 }))
      );
      expected = { ...testDocs };
      delete expected.h;
      delete expected.i;
      delete expected.j;
      expect(toDataArray(snapshot2)).to.deep.equal(Object.values(expected));

      // With null.
      const snapshot3 = await getDocs(query(coll, where('zip', '!=', null)));
      expected = { ...testDocs };
      delete expected.i;
      delete expected.j;
      expect(toDataArray(snapshot3)).to.deep.equal(Object.values(expected));

      // With NaN.
      const snapshot4 = await getDocs(
        query(coll, where('zip', '!=', Number.NaN))
      );
      expected = { ...testDocs };
      delete expected.a;
      delete expected.i;
      delete expected.j;
      expect(toDataArray(snapshot4)).to.deep.equal(Object.values(expected));
    });
  });

  it('can use != filters by document ID', async () => {
    const testDocs = {
      aa: { key: 'aa' },
      ab: { key: 'ab' },
      ba: { key: 'ba' },
      bb: { key: 'bb' }
    };
    await withTestCollection(persistence, testDocs, async coll => {
      const snapshot = await getDocs(
        query(coll, where(documentId(), '!=', 'aa'))
      );

      expect(toDataArray(snapshot)).to.deep.equal([
        { key: 'ab' },
        { key: 'ba' },
        { key: 'bb' }
      ]);
    });
  });

  it('can use array-contains filters', async () => {
    const testDocs = {
      a: { array: [42] },
      b: { array: ['a', 42, 'c'] },
      c: { array: [41.999, '42', { a: [42] }] },
      d: { array: [42], array2: ['bingo'] },
      e: { array: [null] },
      f: { array: [Number.NaN] }
    };

    await withTestCollection(persistence, testDocs, async coll => {
      // Search for 42
      const snapshot = await getDocs(
        query(coll, where('array', 'array-contains', 42))
      );
      expect(toDataArray(snapshot)).to.deep.equal([
        { array: [42] },
        { array: ['a', 42, 'c'] },
        { array: [42], array2: ['bingo'] }
      ]);

      // NOTE: The backend doesn't currently support null, NaN, objects, or
      // arrays, so there isn't much of anything else interesting to test.
      // With null.
      const snapshot3 = await getDocs(
        query(coll, where('zip', 'array-contains', null))
      );
      expect(toDataArray(snapshot3)).to.deep.equal([]);

      // With NaN.
      const snapshot4 = await getDocs(
        query(coll, where('zip', 'array-contains', Number.NaN))
      );
      expect(toDataArray(snapshot4)).to.deep.equal([]);
    });
  });

  it('can use IN filters', async () => {
    const testDocs = {
      a: { zip: 98101 },
      b: { zip: 91102 },
      c: { zip: 98103 },
      d: { zip: [98101] },
      e: { zip: ['98101', { zip: 98101 }] },
      f: { zip: { code: 500 } },
      g: { zip: [98101, 98102] },
      h: { zip: null },
      i: { zip: Number.NaN }
    };

    await withTestCollection(persistence, testDocs, async coll => {
      const snapshot = await getDocs(
        query(coll, where('zip', 'in', [98101, 98103, [98101, 98102]]))
      );
      expect(toDataArray(snapshot)).to.deep.equal([
        { zip: 98101 },
        { zip: 98103 },
        { zip: [98101, 98102] }
      ]);

      // With objects.
      const snapshot2 = await getDocs(
        query(coll, where('zip', 'in', [{ code: 500 }]))
      );
      expect(toDataArray(snapshot2)).to.deep.equal([{ zip: { code: 500 } }]);

      // With null.
      const snapshot3 = await getDocs(query(coll, where('zip', 'in', [null])));
      expect(toDataArray(snapshot3)).to.deep.equal([]);

      // With null and a value.
      const snapshot4 = await getDocs(
        query(coll, where('zip', 'in', [98101, null]))
      );
      expect(toDataArray(snapshot4)).to.deep.equal([{ zip: 98101 }]);

      // With NaN.
      const snapshot5 = await getDocs(
        query(coll, where('zip', 'in', [Number.NaN]))
      );
      expect(toDataArray(snapshot5)).to.deep.equal([]);

      // With NaN and a value.
      const snapshot6 = await getDocs(
        query(coll, where('zip', 'in', [98101, Number.NaN]))
      );
      expect(toDataArray(snapshot6)).to.deep.equal([{ zip: 98101 }]);
    });
  });

  it('can use IN filters by document ID', async () => {
    const testDocs = {
      aa: { key: 'aa' },
      ab: { key: 'ab' },
      ba: { key: 'ba' },
      bb: { key: 'bb' }
    };
    await withTestCollection(persistence, testDocs, async coll => {
      const snapshot = await getDocs(
        query(coll, where(documentId(), 'in', ['aa', 'ab']))
      );

      expect(toDataArray(snapshot)).to.deep.equal([
        { key: 'aa' },
        { key: 'ab' }
      ]);
    });
  });

  it('can use NOT_IN filters', async () => {
    // These documents are ordered by value in "zip" since the 'not-in' filter is
    // an inequality, which results in documents being sorted by value.
    const testDocs = {
      a: { zip: Number.NaN },
      b: { zip: 91102 },
      c: { zip: 98101 },
      d: { zip: 98103 },
      e: { zip: [98101] },
      f: { zip: [98101, 98102] },
      g: { zip: ['98101', { zip: 98101 }] },
      h: { zip: { code: 500 } },
      i: { code: 500 },
      j: { zip: null }
    };

    await withTestCollection(persistence, testDocs, async coll => {
      // eslint-disable-next-line @typescript-eslint/no-explicit-any
      let expected: { [name: string]: any } = { ...testDocs };
      delete expected.c;
      delete expected.d;
      delete expected.f;
      delete expected.i;
      delete expected.j;
      const snapshot = await getDocs(
        query(coll, where('zip', 'not-in', [98101, 98103, [98101, 98102]]))
      );
      expect(toDataArray(snapshot)).to.deep.equal(Object.values(expected));

      // With objects.
      const snapshot2 = await getDocs(
        query(coll, where('zip', 'not-in', [{ code: 500 }]))
      );
      expected = { ...testDocs };
      delete expected.h;
      delete expected.i;
      delete expected.j;
      expect(toDataArray(snapshot2)).to.deep.equal(Object.values(expected));

      // With null.
      const snapshot3 = await getDocs(
        query(coll, where('zip', 'not-in', [null]))
      );
      expect(toDataArray(snapshot3)).to.deep.equal([]);

      // With NaN.
      const snapshot4 = await getDocs(
        query(coll, where('zip', 'not-in', [Number.NaN]))
      );
      expected = { ...testDocs };
      delete expected.a;
      delete expected.i;
      delete expected.j;
      expect(toDataArray(snapshot4)).to.deep.equal(Object.values(expected));

      // With NaN and a number.
      const snapshot5 = await getDocs(
        query(coll, where('zip', 'not-in', [Number.NaN, 98101]))
      );
      expected = { ...testDocs };
      delete expected.a;
      delete expected.c;
      delete expected.i;
      delete expected.j;
      expect(toDataArray(snapshot5)).to.deep.equal(Object.values(expected));
    });
  });

  it('can use NOT_IN filters by document ID', async () => {
    const testDocs = {
      aa: { key: 'aa' },
      ab: { key: 'ab' },
      ba: { key: 'ba' },
      bb: { key: 'bb' }
    };
    await withTestCollection(persistence, testDocs, async coll => {
      const snapshot = await getDocs(
        query(coll, where(documentId(), 'not-in', ['aa', 'ab']))
      );

      expect(toDataArray(snapshot)).to.deep.equal([
        { key: 'ba' },
        { key: 'bb' }
      ]);
    });
  });

  it('can use array-contains-any filters', async () => {
    const testDocs = {
      a: { array: [42] },
      b: { array: ['a', 42, 'c'] },
      c: { array: [41.999, '42', { a: [42] }] },
      d: { array: [42], array2: ['bingo'] },
      e: { array: [43] },
      f: { array: [{ a: 42 }] },
      g: { array: 42 },
      h: { array: [null] },
      i: { array: [Number.NaN] }
    };

    await withTestCollection(persistence, testDocs, async coll => {
      const snapshot = await getDocs(
        query(coll, where('array', 'array-contains-any', [42, 43]))
      );
      expect(toDataArray(snapshot)).to.deep.equal([
        { array: [42] },
        { array: ['a', 42, 'c'] },
        { array: [42], array2: ['bingo'] },
        { array: [43] }
      ]);

      // With objects.
      const snapshot2 = await getDocs(
        query(coll, where('array', 'array-contains-any', [{ a: 42 }]))
      );
      expect(toDataArray(snapshot2)).to.deep.equal([{ array: [{ a: 42 }] }]);

      // With null.
      const snapshot3 = await getDocs(
        query(coll, where('array', 'array-contains-any', [null]))
      );
      expect(toDataArray(snapshot3)).to.deep.equal([]);

      // With null and a value.
      const snapshot4 = await getDocs(
        query(coll, where('array', 'array-contains-any', [43, null]))
      );
      expect(toDataArray(snapshot4)).to.deep.equal([{ array: [43] }]);

      // With NaN.
      const snapshot5 = await getDocs(
        query(coll, where('array', 'array-contains-any', [Number.NaN]))
      );
      expect(toDataArray(snapshot5)).to.deep.equal([]);

      // With NaN and a value.
      const snapshot6 = await getDocs(
        query(coll, where('array', 'array-contains-any', [43, Number.NaN]))
      );
      expect(toDataArray(snapshot6)).to.deep.equal([{ array: [43] }]);
    });
  });

  it('can query collection groups', async () => {
    await withTestDb(persistence, async db => {
      // Use doc() to get a random collection group name to use but ensure it
      // starts with 'b' for predictable ordering.
      const cg = 'b' + doc(collection(db, 'foo')).id;

      const docPaths = [
        `abc/123/${cg}/cg-doc1`,
        `abc/123/${cg}/cg-doc2`,
        `${cg}/cg-doc3`,
        `${cg}/cg-doc4`,
        `def/456/${cg}/cg-doc5`,
        `${cg}/virtual-doc/nested-coll/not-cg-doc`,
        `x${cg}/not-cg-doc`,
        `${cg}x/not-cg-doc`,
        `abc/123/${cg}x/not-cg-doc`,
        `abc/123/x${cg}/not-cg-doc`,
        `abc/${cg}`
      ];
      const batch = writeBatch(db);
      for (const docPath of docPaths) {
        batch.set(doc(db, docPath), { x: 1 });
      }
      await batch.commit();

      const querySnapshot = await getDocs(collectionGroup(db, cg));
      expect(querySnapshot.docs.map(d => d.id)).to.deep.equal([
        'cg-doc1',
        'cg-doc2',
        'cg-doc3',
        'cg-doc4',
        'cg-doc5'
      ]);
    });
  });

  it('can query collection groups with startAt / endAt by arbitrary documentId', async () => {
    await withTestDb(persistence, async db => {
      // Use doc() to get a random collection group name to use but ensure it
      // starts with 'b' for predictable ordering.
      const cg = 'b' + doc(collection(db, 'foo')).id;

      const docPaths = [
        `a/a/${cg}/cg-doc1`,
        `a/b/a/b/${cg}/cg-doc2`,
        `a/b/${cg}/cg-doc3`,
        `a/b/c/d/${cg}/cg-doc4`,
        `a/c/${cg}/cg-doc5`,
        `${cg}/cg-doc6`,
        `a/b/nope/nope`
      ];
      const batch = writeBatch(db);
      for (const docPath of docPaths) {
        batch.set(doc(db, docPath), { x: 1 });
      }
      await batch.commit();

      let querySnapshot = await getDocs(
        query(
          collectionGroup(db, cg),
          orderBy(documentId()),
          startAt(`a/b`),
          endAt('a/b0')
        )
      );
      expect(querySnapshot.docs.map(d => d.id)).to.deep.equal([
        'cg-doc2',
        'cg-doc3',
        'cg-doc4'
      ]);

      querySnapshot = await getDocs(
        query(
          collectionGroup(db, cg),
          orderBy(documentId()),
          startAfter('a/b'),
          endBefore(`a/b/${cg}/cg-doc3`)
        )
      );
      expect(querySnapshot.docs.map(d => d.id)).to.deep.equal(['cg-doc2']);
    });
  });

  it('can query collection groups with where filters on arbitrary documentId', async () => {
    await withTestDb(persistence, async db => {
      // Use doc() to get a random collection group name to use but ensure it
      // starts with 'b' for predictable ordering.
      const cg = 'b' + doc(collection(db, 'foo')).id;

      const docPaths = [
        `a/a/${cg}/cg-doc1`,
        `a/b/a/b/${cg}/cg-doc2`,
        `a/b/${cg}/cg-doc3`,
        `a/b/c/d/${cg}/cg-doc4`,
        `a/c/${cg}/cg-doc5`,
        `${cg}/cg-doc6`,
        `a/b/nope/nope`
      ];
      const batch = writeBatch(db);
      for (const docPath of docPaths) {
        batch.set(doc(db, docPath), { x: 1 });
      }
      await batch.commit();

      let querySnapshot = await getDocs(
        query(
          collectionGroup(db, cg),
          where(documentId(), '>=', `a/b`),
          where(documentId(), '<=', 'a/b0')
        )
      );
      expect(querySnapshot.docs.map(d => d.id)).to.deep.equal([
        'cg-doc2',
        'cg-doc3',
        'cg-doc4'
      ]);

      querySnapshot = await getDocs(
        query(
          collectionGroup(db, cg),
          where(documentId(), '>', `a/b`),
          where(documentId(), '<', `a/b/${cg}/cg-doc3`)
        )
      );
      expect(querySnapshot.docs.map(d => d.id)).to.deep.equal(['cg-doc2']);
    });
  });

  it('can query custom types', () => {
    return withTestCollection(persistence, {}, async (ref, db) => {
      const data = {
        ref: doc(db, 'f/c'),
        geoPoint: new GeoPoint(0, 0),
        buffer: Bytes.fromBase64String('Zm9v'),
        time: Timestamp.now(),
        array: [
          doc(db, 'f/c'),
          new GeoPoint(0, 0),
          Bytes.fromBase64String('Zm9v'),
          Timestamp.now()
        ]
      };
      await addDoc(ref, { data });

      // In https://github.com/firebase/firebase-js-sdk/issues/1524, a
      // customer was not able to unlisten from a query that contained a
      // nested object with a DocumentReference. The cause of it was that our
      // serialization of nested references via JSON.stringify() was different
      // for Queries created via the API layer versus Queries read from
      // persistence. To simulate this issue, we have to listen and unlisten
      // to the same query twice.
      const query1 = query(ref, where('data', '==', data));

      for (let i = 0; i < 2; ++i) {
        const deferred = new Deferred<void>();
        const unsubscribe = onSnapshot(query1, snapshot => {
          expect(snapshot.size).to.equal(1);
          deferred.resolve();
        });
        await deferred.promise;
        unsubscribe();
      }
    });
  });

  it('can use filter with nested field', () => {
    // Reproduces https://github.com/firebase/firebase-js-sdk/issues/2204
    const testDocs = {
      a: {},
      b: { map: {} },
      c: { map: { nested: {} } },
      d: { map: { nested: 'foo' } }
    };

    return withTestCollection(persistence, testDocs, async coll => {
      await getDocs(query(coll)); // Populate the cache.
      const snapshot = await getDocs(
        query(coll, where('map.nested', '==', 'foo'))
      );
      expect(toDataArray(snapshot)).to.deep.equal([{ map: { nested: 'foo' } }]);
    });
  });

  // OR Query tests only run when the SDK is configured for persistence
  // because they validate that the result from server and cache match.
  // eslint-disable-next-line no-restricted-properties
  (persistence ? describe : describe.skip)('OR Queries', () => {
    it('can use query overloads', () => {
      const testDocs = {
        doc1: { a: 1, b: 0 },
        doc2: { a: 2, b: 1 },
        doc3: { a: 3, b: 2 },
        doc4: { a: 1, b: 3 },
        doc5: { a: 1, b: 1 }
      };

      return withTestCollection(persistence, testDocs, async coll => {
        // a == 1
        await checkOnlineAndOfflineResultsMatch(
          query(coll, where('a', '==', 1)),
          'doc1',
          'doc4',
          'doc5'
        );

        // Implicit AND: a == 1 && b == 3
        await checkOnlineAndOfflineResultsMatch(
          query(coll, where('a', '==', 1), where('b', '==', 3)),
          'doc4'
        );

        // explicit AND: a == 1 && b == 3
        await checkOnlineAndOfflineResultsMatch(
          query(coll, and(where('a', '==', 1), where('b', '==', 3))),
          'doc4'
        );

        // a == 1, limit 2
        await checkOnlineAndOfflineResultsMatch(
          query(coll, where('a', '==', 1), limit(2)),
          'doc1',
          'doc4'
        );

        // explicit OR: a == 1 || b == 1 with limit 2
        await checkOnlineAndOfflineResultsMatch(
          query(coll, or(where('a', '==', 1), where('b', '==', 1)), limit(2)),
          'doc1',
          'doc2'
        );

        // only limit 2
        await checkOnlineAndOfflineResultsMatch(
          query(coll, limit(2)),
          'doc1',
          'doc2'
        );

        // limit 2 and order by b desc
        await checkOnlineAndOfflineResultsMatch(
          query(coll, limit(2), orderBy('b', 'desc')),
          'doc4',
          'doc3'
        );
      });
    });

    it('can use or queries', () => {
      const testDocs = {
        doc1: { a: 1, b: 0 },
        doc2: { a: 2, b: 1 },
        doc3: { a: 3, b: 2 },
        doc4: { a: 1, b: 3 },
        doc5: { a: 1, b: 1 }
      };

      return withTestCollection(persistence, testDocs, async coll => {
        // Two equalities: a==1 || b==1.
        await checkOnlineAndOfflineResultsMatch(
          query(coll, or(where('a', '==', 1), where('b', '==', 1))),
          'doc1',
          'doc2',
          'doc4',
          'doc5'
        );

        // (a==1 && b==0) || (a==3 && b==2)
        await checkOnlineAndOfflineResultsMatch(
          query(
            coll,
            or(
              and(where('a', '==', 1), where('b', '==', 0)),
              and(where('a', '==', 3), where('b', '==', 2))
            )
          ),
          'doc1',
          'doc3'
        );

        // a==1 && (b==0 || b==3).
        await checkOnlineAndOfflineResultsMatch(
          query(
            coll,
            and(
              where('a', '==', 1),
              or(where('b', '==', 0), where('b', '==', 3))
            )
          ),
          'doc1',
          'doc4'
        );

        // (a==2 || b==2) && (a==3 || b==3)
        await checkOnlineAndOfflineResultsMatch(
          query(
            coll,
            and(
              or(where('a', '==', 2), where('b', '==', 2)),
              or(where('a', '==', 3), where('b', '==', 3))
            )
          ),
          'doc3'
        );

        // Test with limits without orderBy (the __name__ ordering is the tie breaker).
        await checkOnlineAndOfflineResultsMatch(
          query(coll, or(where('a', '==', 2), where('b', '==', 1)), limit(1)),
          'doc2'
        );
      });
    });

    it('can use or queries with in', () => {
      const testDocs = {
        doc1: { a: 1, b: 0 },
        doc2: { b: 1 },
        doc3: { a: 3, b: 2 },
        doc4: { a: 1, b: 3 },
        doc5: { a: 1 },
        doc6: { a: 2 }
      };

      return withTestCollection(persistence, testDocs, async coll => {
        // a==2 || b in [2,3]
        await checkOnlineAndOfflineResultsMatch(
          query(coll, or(where('a', '==', 2), where('b', 'in', [2, 3]))),
          'doc3',
          'doc4',
          'doc6'
        );
      });
    });

    it('can use or queries with array membership', () => {
      const testDocs = {
        doc1: { a: 1, b: [0] },
        doc2: { b: [1] },
        doc3: { a: 3, b: [2, 7] },
        doc4: { a: 1, b: [3, 7] },
        doc5: { a: 1 },
        doc6: { a: 2 }
      };

      return withTestCollection(persistence, testDocs, async coll => {
        // a==2 || b array-contains 7
        await checkOnlineAndOfflineResultsMatch(
          query(coll, or(where('a', '==', 2), where('b', 'array-contains', 7))),
          'doc3',
          'doc4',
          'doc6'
        );

        // a==2 || b array-contains-any [0, 3]
        await checkOnlineAndOfflineResultsMatch(
          query(
            coll,
            or(where('a', '==', 2), where('b', 'array-contains-any', [0, 3]))
          ),
          'doc1',
          'doc4',
          'doc6'
        );
      });
    });

    // TODO(orquery) enable this test when the backend supports
    // one in per disjunction
    // eslint-disable-next-line no-restricted-properties
    it.skip('supports multiple in ops', () => {
      const testDocs = {
        doc1: { a: 1, b: 0 },
        doc2: { b: 1 },
        doc3: { a: 3, b: 2 },
        doc4: { a: 1, b: 3 },
        doc5: { a: 1 },
        doc6: { a: 2 }
      };

      return withTestCollection(persistence, testDocs, async coll => {
        // Two IN operations on different fields with disjunction.
        await checkOnlineAndOfflineResultsMatch(
          query(coll, or(where('a', 'in', [2, 3]), where('b', 'in', [0, 2]))),
          'doc1',
          'doc3',
          'doc6'
        );

        // a IN [0,3] || a IN [0,2] should union them (similar to: a IN [0,2,3]).
        await checkOnlineAndOfflineResultsMatch(
          query(coll, or(where('a', 'in', [0, 3]), where('a', 'in', [0, 2]))),
          'doc3',
          'doc6'
        );
      });
    });

    // TODO(orquery) enable this test when the backend supports
    // one in or array-contains-any per disjunction
    // eslint-disable-next-line no-restricted-properties
    it.skip('supports using in with array contains any', () => {
      const testDocs = {
        doc1: { a: 1, b: [0] },
        doc2: { b: [1] },
        doc3: { a: 3, b: [2, 7], c: 10 },
        doc4: { a: 1, b: [3, 7] },
        doc5: { a: 1 },
        doc6: { a: 2, c: 20 }
      };

      return withTestCollection(persistence, testDocs, async coll => {
        await checkOnlineAndOfflineResultsMatch(
          query(
            coll,
            or(
              where('a', 'in', [2, 3]),
              where('b', 'array-contains-any', [0, 7])
            )
          ),
          'doc1',
          'doc3',
          'doc4',
          'doc6'
        );

        await checkOnlineAndOfflineResultsMatch(
          query(
            coll,
            or(
              and(where('a', 'in', [2, 3]), where('c', '==', 10)),
              where('b', 'array-contains-any', [0, 7])
            )
          ),
          'doc1',
          'doc3',
          'doc4'
        );
      });
    });

    // eslint-disable-next-line no-restricted-properties
    it('supports using in with array contains', () => {
      const testDocs = {
        doc1: { a: 1, b: [0] },
        doc2: { b: [1] },
        doc3: { a: 3, b: [2, 7] },
        doc4: { a: 1, b: [3, 7] },
        doc5: { a: 1 },
        doc6: { a: 2 }
      };

      return withTestCollection(persistence, testDocs, async coll => {
        await checkOnlineAndOfflineResultsMatch(
          query(
            coll,
            or(where('a', 'in', [2, 3]), where('b', 'array-contains', 3))
          ),
          'doc3',
          'doc4',
          'doc6'
        );

        await checkOnlineAndOfflineResultsMatch(
          query(
            coll,
            and(where('a', 'in', [2, 3]), where('b', 'array-contains', 7))
          ),
          'doc3'
        );

        await checkOnlineAndOfflineResultsMatch(
          query(
            coll,
            or(
              where('a', 'in', [2, 3]),
              and(where('b', 'array-contains', 3), where('a', '==', 1))
            )
          ),
          'doc3',
          'doc4',
          'doc6'
        );

        await checkOnlineAndOfflineResultsMatch(
          query(
            coll,
            and(
              where('a', 'in', [2, 3]),
              or(where('b', 'array-contains', 7), where('a', '==', 1))
            )
          ),
          'doc3'
        );
      });
    });
  });

  // OR Query tests only run when the SDK is configured for persistence
  // because they validate that the result from server and cache match
  // Additionally these tests must be skipped if running against production
  // because it results in a 'missing index' error. The Firestore Emulator,
  // however, does serve these queries.
  // eslint-disable-next-line no-restricted-properties
  (persistence && USE_EMULATOR ? describe : describe.skip)('OR Queries', () => {
    it('can use query overloads', () => {
      const testDocs = {
        doc1: { a: 1, b: 0 },
        doc2: { a: 2, b: 1 },
        doc3: { a: 3, b: 2 },
        doc4: { a: 1, b: 3 },
        doc5: { a: 1, b: 1 }
      };

      return withTestCollection(persistence, testDocs, async coll => {
        // a == 1, limit 2, b - desc
        await checkOnlineAndOfflineResultsMatch(
          query(coll, where('a', '==', 1), limit(2), orderBy('b', 'desc')),
          'doc4',
          'doc5'
        );
      });
    });

    it('can use or queries', () => {
      const testDocs = {
        doc1: { a: 1, b: 0 },
        doc2: { a: 2, b: 1 },
        doc3: { a: 3, b: 2 },
        doc4: { a: 1, b: 3 },
        doc5: { a: 1, b: 1 }
      };

      return withTestCollection(persistence, testDocs, async coll => {
        // with one inequality: a>2 || b==1.
        await checkOnlineAndOfflineResultsMatch(
          query(coll, or(where('a', '>', 2), where('b', '==', 1))),
          'doc5',
          'doc2',
          'doc3'
        );

        // Test with limits (implicit order by ASC): (a==1) || (b > 0) LIMIT 2
        await checkOnlineAndOfflineResultsMatch(
          query(coll, or(where('a', '==', 1), where('b', '>', 0)), limit(2)),
          'doc1',
          'doc2'
        );

        // Test with limits (explicit order by): (a==1) || (b > 0) LIMIT_TO_LAST 2
        // Note: The public query API does not allow implicit ordering when limitToLast is used.
        await checkOnlineAndOfflineResultsMatch(
          query(
            coll,
            or(where('a', '==', 1), where('b', '>', 0)),
            limitToLast(2),
            orderBy('b')
          ),
          'doc3',
          'doc4'
        );

        // Test with limits (explicit order by ASC): (a==2) || (b == 1) ORDER BY a LIMIT 1
        await checkOnlineAndOfflineResultsMatch(
          query(
            coll,
            or(where('a', '==', 2), where('b', '==', 1)),
            limit(1),
            orderBy('a')
          ),
          'doc5'
        );

        // Test with limits (explicit order by DESC): (a==2) || (b == 1) ORDER BY a LIMIT_TO_LAST 1
        await checkOnlineAndOfflineResultsMatch(
          query(
            coll,
            or(where('a', '==', 2), where('b', '==', 1)),
            limitToLast(1),
            orderBy('a')
          ),
          'doc2'
        );
      });
    });

    it('can use or queries with not-in', () => {
      const testDocs = {
        doc1: { a: 1, b: 0 },
        doc2: { b: 1 },
        doc3: { a: 3, b: 2 },
        doc4: { a: 1, b: 3 },
        doc5: { a: 1 },
        doc6: { a: 2 }
      };

      return withTestCollection(persistence, testDocs, async coll => {
        // a==2 || b not-in [2,3]
        // Has implicit orderBy b.
        await checkOnlineAndOfflineResultsMatch(
          query(coll, or(where('a', '==', 2), where('b', 'not-in', [2, 3]))),
          'doc1',
          'doc2'
        );
      });
    });

    // eslint-disable-next-line no-restricted-properties
    it('supports order by equality', () => {
      const testDocs = {
        doc1: { a: 1, b: [0] },
        doc2: { b: [1] },
        doc3: { a: 3, b: [2, 7], c: 10 },
        doc4: { a: 1, b: [3, 7] },
        doc5: { a: 1 },
        doc6: { a: 2, c: 20 }
      };

      return withTestCollection(persistence, testDocs, async coll => {
        await checkOnlineAndOfflineResultsMatch(
          query(coll, where('a', '==', 1), orderBy('a')),
          'doc1',
          'doc4',
          'doc5'
        );

        await checkOnlineAndOfflineResultsMatch(
          query(coll, where('a', 'in', [2, 3]), orderBy('a')),
          'doc6',
          'doc3'
        );
      });
    });

    // eslint-disable-next-line no-restricted-properties
    it('supports multiple in ops', () => {
      const testDocs = {
        doc1: { a: 1, b: 0 },
        doc2: { b: 1 },
        doc3: { a: 3, b: 2 },
        doc4: { a: 1, b: 3 },
        doc5: { a: 1 },
        doc6: { a: 2 }
      };

      return withTestCollection(persistence, testDocs, async coll => {
        // Two IN operations on different fields with disjunction.
        await checkOnlineAndOfflineResultsMatch(
          query(
            coll,
            or(where('a', 'in', [2, 3]), where('b', 'in', [0, 2])),
            orderBy('a')
          ),
          'doc1',
          'doc6',
          'doc3'
        );

        // Two IN operations on different fields with conjunction.
        await checkOnlineAndOfflineResultsMatch(
          query(
            coll,
            and(where('a', 'in', [2, 3]), where('b', 'in', [0, 2])),
            orderBy('a')
          ),
          'doc3'
        );

        // Two IN operations on the same field.
        // a IN [1,2,3] && a IN [0,1,4] should result in "a==1".
        await checkOnlineAndOfflineResultsMatch(
          query(
            coll,
            and(where('a', 'in', [1, 2, 3]), where('a', 'in', [0, 1, 4]))
          ),
          'doc1',
          'doc4',
          'doc5'
        );

        // a IN [2,3] && a IN [0,1,4] is never true and so the result should be an
        // empty set.
        await checkOnlineAndOfflineResultsMatch(
          query(
            coll,
            and(where('a', 'in', [2, 3]), where('a', 'in', [0, 1, 4]))
          )
        );

        // a IN [0,3] || a IN [0,2] should union them (similar to: a IN [0,2,3]).
        await checkOnlineAndOfflineResultsMatch(
          query(coll, or(where('a', 'in', [0, 3]), where('a', 'in', [0, 2]))),
          'doc3',
          'doc6'
        );

        // Nested composite filter on the same field.
        await checkOnlineAndOfflineResultsMatch(
          query(
            coll,
            and(
              where('a', 'in', [1, 3]),
              or(
                where('a', 'in', [0, 2]),
                and(where('b', '>=', 1), where('a', 'in', [1, 3]))
              )
            )
          ),
          'doc3',
          'doc4'
        );

        // Nested composite filter on the different fields.
        await checkOnlineAndOfflineResultsMatch(
          query(
            coll,
            and(
              where('b', 'in', [0, 3]),
              or(
                where('b', 'in', [1]),
                and(where('b', 'in', [2, 3]), where('a', 'in', [1, 3]))
              )
            )
          ),
          'doc4'
        );
      });
    });

    // eslint-disable-next-line no-restricted-properties
    it('supports using in with array contains any', () => {
      const testDocs = {
        doc1: { a: 1, b: [0] },
        doc2: { b: [1] },
        doc3: { a: 3, b: [2, 7], c: 10 },
        doc4: { a: 1, b: [3, 7] },
        doc5: { a: 1 },
        doc6: { a: 2, c: 20 }
      };

      return withTestCollection(persistence, testDocs, async coll => {
        await checkOnlineAndOfflineResultsMatch(
          query(
            coll,
            or(
              where('a', 'in', [2, 3]),
              where('b', 'array-contains-any', [0, 7])
            )
          ),
          'doc1',
          'doc3',
          'doc4',
          'doc6'
        );

        await checkOnlineAndOfflineResultsMatch(
          query(
            coll,
            and(
              where('a', 'in', [2, 3]),
              where('b', 'array-contains-any', [0, 7])
            )
          ),
          'doc3'
        );

        await checkOnlineAndOfflineResultsMatch(
          query(
            coll,
            or(
              and(where('a', 'in', [2, 3]), where('c', '==', 10)),
              where('b', 'array-contains-any', [0, 7])
            )
          ),
          'doc1',
          'doc3',
          'doc4'
        );

        await checkOnlineAndOfflineResultsMatch(
          query(
            coll,
            and(
              where('a', 'in', [2, 3]),
              or(where('b', 'array-contains-any', [0, 7]), where('c', '==', 20))
            )
          ),
          'doc3',
          'doc6'
        );
      });
    });

    // eslint-disable-next-line no-restricted-properties
    it('supports using in with array contains', () => {
      const testDocs = {
        doc1: { a: 1, b: [0] },
        doc2: { b: [1] },
        doc3: { a: 3, b: [2, 7] },
        doc4: { a: 1, b: [3, 7] },
        doc5: { a: 1 },
        doc6: { a: 2 }
      };

      return withTestCollection(persistence, testDocs, async coll => {
        await checkOnlineAndOfflineResultsMatch(
          query(
            coll,
            or(where('a', 'in', [2, 3]), where('b', 'array-contains', 3))
          ),
          'doc3',
          'doc4',
          'doc6'
        );

        await checkOnlineAndOfflineResultsMatch(
          query(
            coll,
            and(where('a', 'in', [2, 3]), where('b', 'array-contains', 7))
          ),
          'doc3'
        );

        await checkOnlineAndOfflineResultsMatch(
          query(
            coll,
            or(
              where('a', 'in', [2, 3]),
              and(where('b', 'array-contains', 3), where('a', '==', 1))
            )
          ),
          'doc3',
          'doc4',
          'doc6'
        );

        await checkOnlineAndOfflineResultsMatch(
          query(
            coll,
            and(
              where('a', 'in', [2, 3]),
              or(where('b', 'array-contains', 7), where('a', '==', 1))
            )
          ),
          'doc3'
        );
      });
    });

    // eslint-disable-next-line no-restricted-properties
    it('supports order by equality', () => {
      const testDocs = {
        doc1: { a: 1, b: [0] },
        doc2: { b: [1] },
        doc3: { a: 3, b: [2, 7], c: 10 },
        doc4: { a: 1, b: [3, 7] },
        doc5: { a: 1 },
        doc6: { a: 2, c: 20 }
      };

      return withTestCollection(persistence, testDocs, async coll => {
        await checkOnlineAndOfflineResultsMatch(
          query(coll, where('a', '==', 1), orderBy('a')),
          'doc1',
          'doc4',
          'doc5'
        );

        await checkOnlineAndOfflineResultsMatch(
          query(coll, where('a', 'in', [2, 3]), orderBy('a')),
          'doc6',
          'doc3'
        );
      });
    });
  });

  // Reproduces https://github.com/firebase/firebase-js-sdk/issues/5873
  // eslint-disable-next-line no-restricted-properties
  (persistence ? describe : describe.skip)('Caching empty results', () => {
    it('can raise initial snapshot from cache, even if it is empty', () => {
      return withTestCollection(persistence, {}, async coll => {
        const snapshot1 = await getDocs(coll); // Populate the cache.
        expect(snapshot1.metadata.fromCache).to.be.false;
        expect(toDataArray(snapshot1)).to.deep.equal([]); // Precondition check.

        // Add a snapshot listener whose first event should be raised from cache.
        const storeEvent = new EventsAccumulator<QuerySnapshot>();
        onSnapshot(coll, storeEvent.storeEvent);
        const snapshot2 = await storeEvent.awaitEvent();
        expect(snapshot2.metadata.fromCache).to.be.true;
        expect(toDataArray(snapshot2)).to.deep.equal([]);
      });
    });

    it('can raise initial snapshot from cache, even if it has become empty', () => {
      const testDocs = {
        a: { key: 'a' }
      };
      return withTestCollection(persistence, testDocs, async coll => {
        // Populate the cache.
        const snapshot1 = await getDocs(coll);
        expect(snapshot1.metadata.fromCache).to.be.false;
        expect(toDataArray(snapshot1)).to.deep.equal([{ key: 'a' }]);
        // Empty the collection.
        void deleteDoc(doc(coll, 'a'));

        const storeEvent = new EventsAccumulator<QuerySnapshot>();
        onSnapshot(coll, storeEvent.storeEvent);
        const snapshot2 = await storeEvent.awaitEvent();
        expect(snapshot2.metadata.fromCache).to.be.true;
        expect(toDataArray(snapshot2)).to.deep.equal([]);
      });
    });
  });

  it('resuming a query should use bloom filter to avoid full requery', async () => {
    // Prepare the names and contents of the 100 documents to create.
    const testDocs: { [key: string]: object } = {};
    for (let i = 0; i < 100; i++) {
      testDocs['doc' + (1000 + i)] = { key: 42 };
    }

    // The function that runs a single iteration of the test.
    // Below this definition, there is a "while" loop that calls this function
    // potentially multiple times.
    const runTestIteration = async (
      coll: CollectionReference,
      db: Firestore
    ): Promise<'retry' | 'passed'> => {
      // Run a query to populate the local cache with the 100 documents and a
      // resume token.
      const snapshot1 = await getDocs(coll);
      expect(snapshot1.size, 'snapshot1.size').to.equal(100);
      const createdDocuments = snapshot1.docs.map(snapshot => snapshot.ref);

      // Delete 50 of the 100 documents. Do this in a transaction, rather than
      // deleteDoc(), to avoid affecting the local cache.
      const deletedDocumentIds = new Set<string>();
      await runTransaction(db, async txn => {
        for (let i = 0; i < createdDocuments.length; i += 2) {
          const documentToDelete = createdDocuments[i];
          txn.delete(documentToDelete);
          deletedDocumentIds.add(documentToDelete.id);
        }
      });

      // Wait for 10 seconds, during which Watch will stop tracking the query
      // and will send an existence filter rather than "delete" events when the
      // query is resumed.
      await new Promise(resolve => setTimeout(resolve, 10000));

      // Resume the query and save the resulting snapshot for verification.
      // Use some internal testing hooks to "capture" the existence filter
<<<<<<< HEAD
      // mismatches to verify that Watch sent a bloom filter, and it was used to
      // avert a full requery.
=======
      // mismatches to verify them.
>>>>>>> eb049456
      const [existenceFilterMismatches, snapshot2] =
        await captureExistenceFilterMismatches(() => getDocs(coll));

      // Verify that the snapshot from the resumed query contains the expected
      // documents; that is, that it contains the 50 documents that were _not_
      // deleted.
      // TODO(b/270731363): Remove the "if" condition below once the
      // Firestore Emulator is fixed to send an existence filter. At the time of
      // writing, the Firestore emulator fails to send an existence filter,
      // resulting in the client including the deleted documents in the snapshot
      // of the resumed query.
      if (!(USE_EMULATOR && snapshot2.size === 100)) {
        const actualDocumentIds = snapshot2.docs
          .map(documentSnapshot => documentSnapshot.ref.id)
          .sort();
        const expectedDocumentIds = createdDocuments
          .filter(documentRef => !deletedDocumentIds.has(documentRef.id))
          .map(documentRef => documentRef.id)
          .sort();
        expect(actualDocumentIds, 'snapshot2.docs').to.deep.equal(
          expectedDocumentIds
        );
      }

      // Skip the verification of the existence filter mismatch when persistence
      // is disabled because without persistence there is no resume token
      // specified in the subsequent call to getDocs(), and, therefore, Watch
      // will _not_ send an existence filter.
      // TODO(b/272754156) Re-write this test using a snapshot listener instead
      // of calls to getDocs() and remove this check for disabled persistence.
      if (!persistence) {
<<<<<<< HEAD
        return 'passed';
      }

      // Skip the verification of the existence filter mismatch when testing
      // against the Firestore emulator because the Firestore emulator does not
      // include the `unchanged_names` bloom filter when it sends
      // ExistenceFilter messages. Some day the emulator _may_ implement this
      // logic, at which time this short-circuit can be removed.
      if (USE_EMULATOR) {
        return 'passed';
=======
        return;
      }

      // Skip the verification of the existence filter mismatch when testing
      // against the Firestore emulator because the Firestore emulator fails to
      // to send an existence filter at all.
      // TODO(b/270731363): Enable the verification of the existence filter
      // mismatch once the Firestore emulator is fixed to send an existence
      // filter.
      if (USE_EMULATOR) {
        return;
>>>>>>> eb049456
      }

      // Verify that Watch sent an existence filter with the correct counts when
      // the query was resumed.
      expect(
        existenceFilterMismatches,
        'existenceFilterMismatches'
      ).to.have.length(1);
<<<<<<< HEAD
      const { localCacheCount, existenceFilterCount, bloomFilter } =
        existenceFilterMismatches[0];
      expect(localCacheCount, 'localCacheCount').to.equal(100);
      expect(existenceFilterCount, 'existenceFilterCount').to.equal(50);

      // Skip the verification of the bloom filter when testing against
      // production because the bloom filter is only implemented in nightly.
      // TODO(b/271949433) Remove this "if" block once the bloom filter logic is
      // deployed to production.
      if (TARGET_BACKEND !== 'nightly') {
        return 'passed';
      }

      // Verify that Watch sent a valid bloom filter.
      if (!bloomFilter) {
        expect.fail(
          'The existence filter should have specified a bloom filter in its ' +
            '`unchanged_names` field.'
        );
        throw new Error('should never get here');
      }

      expect(bloomFilter.hashCount, 'bloomFilter.hashCount').to.be.above(0);
      expect(bloomFilter.bitmapLength, 'bloomFilter.bitmapLength').to.be.above(
        0
      );
      expect(bloomFilter.padding, 'bloomFilterPadding').to.be.above(0);
      expect(bloomFilter.padding, 'bloomFilterPadding').to.be.below(8);

      // Verify that the bloom filter was successfully used to avert a full
      // requery. If a false positive occurred then retry the entire test.
      // Although statistically rare, false positives are expected to happen
      // occasionally. When a false positive _does_ happen, just retry the test
      // with a different set of documents. If that retry _also_ experiences a
      // false positive, then fail the test because that is so improbable that
      // something must have gone wrong.
      if (attemptNumber === 1 && !bloomFilter.applied) {
        return 'retry';
      }
      expect(
        bloomFilter.applied,
        `bloomFilter.applied with attemptNumber=${attemptNumber}`
      ).to.be.true;

      return 'passed';
    };

    // Run the test
    let attemptNumber = 0;
    while (true) {
      attemptNumber++;
      const iterationResult = await withTestCollection(
        persistence,
        testDocs,
        runTestIteration
      );
      if (iterationResult === 'passed') {
        break;
      }
    }
=======
      const { localCacheCount, existenceFilterCount } =
        existenceFilterMismatches[0];
      expect(localCacheCount, 'localCacheCount').to.equal(100);
      expect(existenceFilterCount, 'existenceFilterCount').to.equal(50);
    });
>>>>>>> eb049456
  }).timeout('90s');
});

function verifyDocumentChange<T>(
  change: DocumentChange<T>,
  id: string,
  oldIndex: number,
  newIndex: number,
  type: DocumentChangeType
): void {
  expect(change.doc.id).to.equal(id);
  expect(change.type).to.equal(type);
  expect(change.oldIndex).to.equal(oldIndex);
  expect(change.newIndex).to.equal(newIndex);
}

/**
 * Checks that running the query while online (against the backend/emulator) results in the same
 * documents as running the query while offline. If `expectedDocs` is provided, it also checks
 * that both online and offline query result is equal to the expected documents.
 *
 * @param query The query to check
 * @param expectedDocs Ordered list of document keys that are expected to match the query
 */
async function checkOnlineAndOfflineResultsMatch(
  query: Query,
  ...expectedDocs: string[]
): Promise<void> {
  const docsFromServer = await getDocsFromServer(query);

  if (expectedDocs.length !== 0) {
    expect(expectedDocs).to.deep.equal(toIds(docsFromServer));
  }

  const docsFromCache = await getDocsFromCache(query);
  expect(toIds(docsFromServer)).to.deep.equal(toIds(docsFromCache));
}<|MERGE_RESOLUTION|>--- conflicted
+++ resolved
@@ -67,11 +67,7 @@
   withTestCollection,
   withTestDb
 } from '../util/helpers';
-<<<<<<< HEAD
 import { USE_EMULATOR, TARGET_BACKEND } from '../util/settings';
-=======
-import { USE_EMULATOR } from '../util/settings';
->>>>>>> eb049456
 import { captureExistenceFilterMismatches } from '../util/testing_hooks_util';
 
 apiDescribe('Queries', (persistence: boolean) => {
@@ -2106,12 +2102,8 @@
 
       // Resume the query and save the resulting snapshot for verification.
       // Use some internal testing hooks to "capture" the existence filter
-<<<<<<< HEAD
       // mismatches to verify that Watch sent a bloom filter, and it was used to
       // avert a full requery.
-=======
-      // mismatches to verify them.
->>>>>>> eb049456
       const [existenceFilterMismatches, snapshot2] =
         await captureExistenceFilterMismatches(() => getDocs(coll));
 
@@ -2143,19 +2135,7 @@
       // TODO(b/272754156) Re-write this test using a snapshot listener instead
       // of calls to getDocs() and remove this check for disabled persistence.
       if (!persistence) {
-<<<<<<< HEAD
         return 'passed';
-      }
-
-      // Skip the verification of the existence filter mismatch when testing
-      // against the Firestore emulator because the Firestore emulator does not
-      // include the `unchanged_names` bloom filter when it sends
-      // ExistenceFilter messages. Some day the emulator _may_ implement this
-      // logic, at which time this short-circuit can be removed.
-      if (USE_EMULATOR) {
-        return 'passed';
-=======
-        return;
       }
 
       // Skip the verification of the existence filter mismatch when testing
@@ -2165,8 +2145,7 @@
       // mismatch once the Firestore emulator is fixed to send an existence
       // filter.
       if (USE_EMULATOR) {
-        return;
->>>>>>> eb049456
+        return 'passed';
       }
 
       // Verify that Watch sent an existence filter with the correct counts when
@@ -2175,7 +2154,6 @@
         existenceFilterMismatches,
         'existenceFilterMismatches'
       ).to.have.length(1);
-<<<<<<< HEAD
       const { localCacheCount, existenceFilterCount, bloomFilter } =
         existenceFilterMismatches[0];
       expect(localCacheCount, 'localCacheCount').to.equal(100);
@@ -2236,13 +2214,6 @@
         break;
       }
     }
-=======
-      const { localCacheCount, existenceFilterCount } =
-        existenceFilterMismatches[0];
-      expect(localCacheCount, 'localCacheCount').to.equal(100);
-      expect(existenceFilterCount, 'existenceFilterCount').to.equal(50);
-    });
->>>>>>> eb049456
   }).timeout('90s');
 });
 
