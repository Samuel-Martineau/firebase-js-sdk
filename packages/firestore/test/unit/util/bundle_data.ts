/**
 * @license
 * Copyright 2020 Google LLC
 *
 * Licensed under the Apache License, Version 2.0 (the "License");
 * you may not use this file except in compliance with the License.
 * You may obtain a copy of the License at
 *
 *   http://www.apache.org/licenses/LICENSE-2.0
 *
 * Unless required by applicable law or agreed to in writing, software
 * distributed under the License is distributed on an "AS IS" BASIS,
 * WITHOUT WARRANTIES OR CONDITIONS OF ANY KIND, either express or implied.
 * See the License for the specific language governing permissions and
 * limitations under the License.
 */
import {
  BundleElement,
  LimitType
} from '../../../src/protos/firestore_bundle_proto';
import { DatabaseId } from '../../../src/core/database_info';
import * as api from '../../../src/protos/firestore_proto_api';
import { Value } from '../../../src/protos/firestore_proto_api';
import {
  JsonProtoSerializer,
  toName,
  toQueryTarget
} from '../../../src/remote/serializer';
import { DocumentKey } from '../../../src/model/document_key';
<<<<<<< HEAD
import { newSerializer } from '../../../src/platform/serializer';
import { newTextEncoder } from '../../../src/platform/dom';
import { Query } from '../../../src/core/query';
=======
import {
  newSerializer,
  newTextEncoder
} from '../../../src/platform/serializer';
>>>>>>> a9bf16c6

export const encoder = newTextEncoder();

function lengthPrefixedString(o: {}): string {
  const str = JSON.stringify(o);
  const l = encoder.encode(str).byteLength;
  return `${l}${str}`;
}

export class TestBundleBuilder {
  readonly elements: BundleElement[] = [];
  private serializer: JsonProtoSerializer;
  constructor(private databaseId: DatabaseId) {
    this.serializer = newSerializer(databaseId);
  }

  addDocumentMetadata(
    docKey: DocumentKey,
    readTime: api.Timestamp,
    exists: boolean
  ): TestBundleBuilder {
    this.elements.push({
      documentMetadata: {
        name: toName(this.serializer, docKey),
        readTime,
        exists
      }
    });
    return this;
  }
  addDocument(
    docKey: DocumentKey,
    createTime: api.Timestamp,
    updateTime: api.Timestamp,
    fields: api.ApiClientObjectMap<Value>
  ): TestBundleBuilder {
    this.elements.push({
      document: {
        name: toName(this.serializer, docKey),
        createTime,
        updateTime,
        fields
      }
    });
    return this;
  }

  addNamedQuery(
    name: string,
    readTime: api.Timestamp,
    query: Query,
    limitType?: LimitType
  ): TestBundleBuilder {
    const queryTarget = toQueryTarget(this.serializer, query.toTarget());
    this.elements.push({
      namedQuery: {
        name,
        readTime,
        bundledQuery: {
          parent: queryTarget.parent,
          structuredQuery: queryTarget.structuredQuery,
          limitType
        }
      }
    });
    return this;
  }

  getMetadataElement(
    id: string,
    createTime: api.Timestamp,
    version = 1
  ): BundleElement {
    let totalDocuments = 0;
    let totalBytes = 0;
    for (const element of this.elements) {
      if (element.documentMetadata && !element.documentMetadata.exists) {
        totalDocuments += 1;
      }
      if (element.document) {
        totalDocuments += 1;
      }
      totalBytes += encoder.encode(lengthPrefixedString(element)).byteLength;
    }

    return {
      metadata: {
        id,
        createTime,
        version,
        totalDocuments,
        totalBytes
      }
    };
  }

  build(id: string, createTime: api.Timestamp, version = 1): string {
    let result = '';
    for (const element of this.elements) {
      result += lengthPrefixedString(element);
    }
    return (
      lengthPrefixedString(this.getMetadataElement(id, createTime, version)) +
      result
    );
  }
}

// TODO(wuandy): Ideally, these should use `TestBundleBuilder` above.
export const meta: BundleElement = {
  metadata: {
    id: 'test-bundle',
    createTime: { seconds: 1577836805, nanos: 6 },
    version: 1,
    totalDocuments: 1,
    totalBytes: 416
  }
};
export const metaString = lengthPrefixedString(meta);

export const doc1Meta: BundleElement = {
  documentMetadata: {
    name:
      'projects/test-project/databases/(default)/documents/collectionId/doc1',
    readTime: { seconds: 5, nanos: 6 },
    exists: true
  }
};
export const doc1MetaString = lengthPrefixedString(doc1Meta);
export const doc1: BundleElement = {
  document: {
    name:
      'projects/test-project/databases/(default)/documents/collectionId/doc1',
    createTime: { seconds: 1, nanos: 2000000 },
    updateTime: { seconds: 3, nanos: 4000 },
    fields: { foo: { stringValue: 'value' }, bar: { integerValue: -42 } }
  }
};
export const doc1String = lengthPrefixedString(doc1);

export const doc2Meta: BundleElement = {
  documentMetadata: {
    name:
      'projects/test-project/databases/(default)/documents/collectionId/doc2',
    readTime: { seconds: 5, nanos: 6 },
    exists: true
  }
};
export const doc2MetaString = lengthPrefixedString(doc2Meta);
export const doc2: BundleElement = {
  document: {
    name:
      'projects/test-project/databases/(default)/documents/collectionId/doc2',
    createTime: { seconds: 1, nanos: 2000000 },
    updateTime: { seconds: 3, nanos: 4000 },
    fields: { foo: { stringValue: 'value1' }, bar: { integerValue: 42 } }
  }
};
export const doc2String = lengthPrefixedString(doc2);

export const noDocMeta: BundleElement = {
  documentMetadata: {
    name:
      'projects/test-project/databases/(default)/documents/collectionId/nodoc',
    readTime: { seconds: 5, nanos: 6 },
    exists: false
  }
};
export const noDocMetaString = lengthPrefixedString(noDocMeta);

export const limitQuery: BundleElement = {
  namedQuery: {
    name: 'limitQuery',
    bundledQuery: {
      parent: 'projects/fireeats-97d5e/databases/(default)/documents',
      structuredQuery: {
        from: [{ collectionId: 'node_3.7.5_7Li7XoCjutvNxwD0tpo9' }],
        orderBy: [{ field: { fieldPath: 'sort' }, direction: 'DESCENDING' }],
        limit: { 'value': 1 }
      },
      limitType: 'FIRST'
    },
    readTime: { 'seconds': 1590011379, 'nanos': 191164000 }
  }
};
export const limitQueryString = lengthPrefixedString(limitQuery);
export const limitToLastQuery: BundleElement = {
  namedQuery: {
    name: 'limitToLastQuery',
    bundledQuery: {
      parent: 'projects/fireeats-97d5e/databases/(default)/documents',
      structuredQuery: {
        from: [{ collectionId: 'node_3.7.5_7Li7XoCjutvNxwD0tpo9' }],
        orderBy: [{ field: { fieldPath: 'sort' }, direction: 'ASCENDING' }],
        limit: { 'value': 1 }
      },
      limitType: 'LAST'
    },
    readTime: { 'seconds': 1590011379, 'nanos': 543063000 }
  }
};
export const limitToLastQueryString = lengthPrefixedString(limitToLastQuery);<|MERGE_RESOLUTION|>--- conflicted
+++ resolved
@@ -27,16 +27,11 @@
   toQueryTarget
 } from '../../../src/remote/serializer';
 import { DocumentKey } from '../../../src/model/document_key';
-<<<<<<< HEAD
-import { newSerializer } from '../../../src/platform/serializer';
-import { newTextEncoder } from '../../../src/platform/dom';
-import { Query } from '../../../src/core/query';
-=======
 import {
   newSerializer,
   newTextEncoder
 } from '../../../src/platform/serializer';
->>>>>>> a9bf16c6
+import { Query, queryToTarget } from '../../../src/core/query';
 
 export const encoder = newTextEncoder();
 
@@ -90,7 +85,7 @@
     query: Query,
     limitType?: LimitType
   ): TestBundleBuilder {
-    const queryTarget = toQueryTarget(this.serializer, query.toTarget());
+    const queryTarget = toQueryTarget(this.serializer, queryToTarget(query));
     this.elements.push({
       namedQuery: {
         name,
