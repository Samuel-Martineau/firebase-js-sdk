/**
 * @license
 * Copyright 2017 Google LLC
 *
 * Licensed under the Apache License, Version 2.0 (the "License");
 * you may not use this file except in compliance with the License.
 * You may obtain a copy of the License at
 *
 *   http://www.apache.org/licenses/LICENSE-2.0
 *
 * Unless required by applicable law or agreed to in writing, software
 * distributed under the License is distributed on an "AS IS" BASIS,
 * WITHOUT WARRANTIES OR CONDITIONS OF ANY KIND, either express or implied.
 * See the License for the specific language governing permissions and
 * limitations under the License.
 */

import { expect } from 'chai';
import {
  PlatformSupport,
  toByteStreamReader
} from '../../../src/platform/platform';

describe('Platform', () => {
  it('can load the platform at runtime', () => {
    expect(PlatformSupport.getPlatform()).to.exist;
  });

  it('toByteStreamReader() steps underlying data', async () => {
    const encoder = new TextEncoder();
<<<<<<< HEAD
    const r = toByteStreamReader(encoder.encode('0123456789'), 4);
=======
    const r = toByteStreamReader(
      encoder.encode('0123456789'),
      /* bytesPerRead */ 4
    );
>>>>>>> d3f0ab44

    let result = await r.read();
    expect(result.value).to.deep.equal(encoder.encode('0123'));
    expect(result.done).to.be.false;

    result = await r.read();
    expect(result.value).to.deep.equal(encoder.encode('4567'));
    expect(result.done).to.be.false;

    result = await r.read();
    expect(result.value).to.deep.equal(encoder.encode('89'));
    expect(result.done).to.be.false;

    result = await r.read();
    expect(result.value).to.be.undefined;
    expect(result.done).to.be.true;
  });
});<|MERGE_RESOLUTION|>--- conflicted
+++ resolved
@@ -28,14 +28,10 @@
 
   it('toByteStreamReader() steps underlying data', async () => {
     const encoder = new TextEncoder();
-<<<<<<< HEAD
-    const r = toByteStreamReader(encoder.encode('0123456789'), 4);
-=======
     const r = toByteStreamReader(
       encoder.encode('0123456789'),
       /* bytesPerRead */ 4
     );
->>>>>>> d3f0ab44
 
     let result = await r.read();
     expect(result.value).to.deep.equal(encoder.encode('0123'));
