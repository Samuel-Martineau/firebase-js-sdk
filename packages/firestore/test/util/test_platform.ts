/**
 * @license
 * Copyright 2018 Google LLC
 *
 * Licensed under the Apache License, Version 2.0 (the "License");
 * you may not use this file except in compliance with the License.
 * You may obtain a copy of the License at
 *
 *   http://www.apache.org/licenses/LICENSE-2.0
 *
 * Unless required by applicable law or agreed to in writing, software
 * distributed under the License is distributed on an "AS IS" BASIS,
 * WITHOUT WARRANTIES OR CONDITIONS OF ANY KIND, either express or implied.
 * See the License for the specific language governing permissions and
 * limitations under the License.
 */

import { DatabaseId, DatabaseInfo } from '../../src/core/database_info';
import { ByteStreamReader, Platform } from '../../src/platform/platform';
import { Connection } from '../../src/remote/connection';
import { JsonProtoSerializer } from '../../src/remote/serializer';
import { debugAssert, fail } from '../../src/util/assert';
import { ConnectivityMonitor } from './../../src/remote/connectivity_monitor';
import { NoopConnectivityMonitor } from './../../src/remote/connectivity_monitor_noop';
import { BundleSource } from '../../src/util/bundle_reader';

/* eslint-disable no-restricted-globals */

/**
 * `Window` fake that implements the event and storage API that is used by
 * Firestore.
 */
export class FakeWindow {
  private readonly fakeStorageArea: Storage;
  private readonly fakeIndexedDb: IDBFactory | null;

  private storageListeners: EventListener[] = [];

  constructor(
    sharedFakeStorage: SharedFakeWebStorage,
    fakeIndexedDb?: IDBFactory
  ) {
    this.fakeStorageArea = sharedFakeStorage.getStorageArea(event => {
      for (const listener of this.storageListeners) {
        listener(event);
      }
    });
    this.fakeIndexedDb =
      fakeIndexedDb ||
      (typeof window !== 'undefined' && window.indexedDB) ||
      null;
  }

  get localStorage(): Storage {
    return this.fakeStorageArea;
  }

  get indexedDB(): IDBFactory | null {
    return this.fakeIndexedDb;
  }

  addEventListener(type: string, listener: EventListener): void {
    switch (type) {
      case 'storage':
        this.storageListeners.push(listener);
        break;
      case 'unload':
      case 'visibilitychange':
        // The spec tests currently do not rely on `unload`/`visibilitychange`
        // listeners.
        break;
      default:
        fail(`MockWindow doesn't support events of type '${type}'`);
    }
  }

  removeEventListener(type: string, listener: EventListener): void {
    if (type === 'storage') {
      const oldCount = this.storageListeners.length;
      this.storageListeners = this.storageListeners.filter(
        registeredListener => listener !== registeredListener
      );
      const newCount = this.storageListeners.length;
      debugAssert(
        newCount === oldCount - 1,
        "Listener passed to 'removeEventListener' doesn't match any registered listener."
      );
    }
  }
}

/**
 * `Document` fake that implements the `visibilitychange` API used by Firestore.
 */
export class FakeDocument {
  private _visibilityState: VisibilityState = 'hidden';
  private visibilityListener: EventListener | null = null;

  get visibilityState(): VisibilityState {
    return this._visibilityState;
  }

  addEventListener(type: string, listener: EventListener): void {
    debugAssert(
      type === 'visibilitychange',
      "FakeDocument only supports events of type 'visibilitychange'"
    );
    this.visibilityListener = listener;
  }

  removeEventListener(type: string, listener: EventListener): void {
    if (listener === this.visibilityListener) {
      this.visibilityListener = null;
    }
  }

  raiseVisibilityEvent(visibility: VisibilityState): void {
    this._visibilityState = visibility;
    if (this.visibilityListener) {
      this.visibilityListener(new Event('visibilitychange'));
    }
  }
}

/**
 * `WebStorage` mock that implements the WebStorage behavior for multiple
 * clients. To get a client-specific storage area that implements the WebStorage
 * API, invoke `getStorageArea(storageListener)`.
 */
export class SharedFakeWebStorage {
  private readonly data = new Map<string, string>();
  private readonly activeClients: Array<{
    storageListener: EventListener;
    storageArea: Storage;
  }> = [];

  getStorageArea(storageListener: EventListener): Storage {
    const clientIndex = this.activeClients.length;
    const self = this;

    const storageArea: Storage = {
      get length(): number {
        return self.length;
      },
      getItem: (key: string) => this.getItem(key),
      key: (index: number) => this.key(index),
      clear: () => this.clear(),
      removeItem: (key: string) => {
        const oldValue = this.getItem(key);
        this.removeItem(key);
        this.raiseStorageEvent(clientIndex, key, oldValue, null);
      },
      setItem: (key: string, value: string) => {
        const oldValue = this.getItem(key);
        this.setItem(key, value);
        this.raiseStorageEvent(clientIndex, key, oldValue, value);
      }
    };

    this.activeClients[clientIndex] = { storageListener, storageArea };

    return storageArea;
  }

  private clear(): void {
    this.data.clear();
  }

  private getItem(key: string): string | null {
    return this.data.has(key) ? this.data.get(key)! : null;
  }

  private key(index: number): string | null {
    const key = Array.from(this.data.keys())[index];
    return key !== undefined ? key : null;
  }

  private removeItem(key: string): void {
    this.data.delete(key);
  }

  private setItem(key: string, data: string): void {
    this.data.set(key, data);
  }

  private get length(): number {
    return this.data.size;
  }

  private raiseStorageEvent(
    sourceClientIndex: number,
    key: string,
    oldValue: string | null,
    newValue: string | null
  ): void {
    this.activeClients.forEach((client, index) => {
      // WebStorage doesn't raise events for writes from the originating client.
      if (sourceClientIndex === index) {
        return;
      }

      client.storageListener({
        key,
        oldValue,
        newValue,
        storageArea: client.storageArea
      } as any); /* eslint-disable-line @typescript-eslint/no-explicit-any*/ // Not mocking entire Event type.
    });
  }
}

/**
 * Implementation of `Platform` that allows faking of `document` and `window`.
 */
export class TestPlatform implements Platform {
  readonly mockDocument: FakeDocument | null = null;
  readonly mockWindow: FakeWindow | null = null;

  constructor(
    private readonly basePlatform: Platform,
    private readonly mockStorage: SharedFakeWebStorage
  ) {
    this.mockDocument = new FakeDocument();
    this.mockWindow = new FakeWindow(this.mockStorage);
  }

  get document(): Document | null {
    // FakeWindow doesn't support full Document interface.
    return this.mockDocument as any; // eslint-disable-line @typescript-eslint/no-explicit-any
  }

  get window(): Window | null {
    // FakeWindow doesn't support full Window interface.
    return this.mockWindow as any; //eslint-disable-line @typescript-eslint/no-explicit-any
  }

  get base64Available(): boolean {
    return this.basePlatform.base64Available;
  }

  raiseVisibilityEvent(visibility: VisibilityState): void {
    if (this.mockDocument) {
      this.mockDocument.raiseVisibilityEvent(visibility);
    }
  }

  loadConnection(databaseInfo: DatabaseInfo): Promise<Connection> {
    return this.basePlatform.loadConnection(databaseInfo);
  }

  newConnectivityMonitor(): ConnectivityMonitor {
    return new NoopConnectivityMonitor();
  }

  newSerializer(databaseId: DatabaseId): JsonProtoSerializer {
    return this.basePlatform.newSerializer(databaseId);
  }

  formatJSON(value: unknown): string {
    return this.basePlatform.formatJSON(value);
  }

  atob(encoded: string): string {
    return this.basePlatform.atob(encoded);
  }

  btoa(raw: string): string {
    return this.basePlatform.btoa(raw);
  }

  randomBytes(nBytes: number): Uint8Array {
    return this.basePlatform.randomBytes(nBytes);
  }

<<<<<<< HEAD
  toByteStreamReader(source: unknown): ByteStreamReader {
    return this.basePlatform.toByteStreamReader(source);
=======
  toByteStreamReader(
    source: BundleSource,
    bytesPerRead: number
  ): ReadableStreamReader<Uint8Array> {
    return this.basePlatform.toByteStreamReader(source, bytesPerRead);
>>>>>>> d3f0ab44
  }
}

/** Returns true if we are running under Node. */
export function isNode(): boolean {
  return (
    typeof process !== 'undefined' &&
    process.title !== undefined &&
    process.title.indexOf('node') !== -1
  );
}<|MERGE_RESOLUTION|>--- conflicted
+++ resolved
@@ -16,7 +16,7 @@
  */
 
 import { DatabaseId, DatabaseInfo } from '../../src/core/database_info';
-import { ByteStreamReader, Platform } from '../../src/platform/platform';
+import { Platform } from '../../src/platform/platform';
 import { Connection } from '../../src/remote/connection';
 import { JsonProtoSerializer } from '../../src/remote/serializer';
 import { debugAssert, fail } from '../../src/util/assert';
@@ -272,16 +272,11 @@
     return this.basePlatform.randomBytes(nBytes);
   }
 
-<<<<<<< HEAD
-  toByteStreamReader(source: unknown): ByteStreamReader {
-    return this.basePlatform.toByteStreamReader(source);
-=======
   toByteStreamReader(
     source: BundleSource,
     bytesPerRead: number
   ): ReadableStreamReader<Uint8Array> {
     return this.basePlatform.toByteStreamReader(source, bytesPerRead);
->>>>>>> d3f0ab44
   }
 }
 
