/**
 * @license
 * Copyright 2020 Google LLC
 *
 * Licensed under the Apache License, Version 2.0 (the "License");
 * you may not use this file except in compliance with the License.
 * You may obtain a copy of the License at
 *
 *   http://www.apache.org/licenses/LICENSE-2.0
 *
 * Unless required by applicable law or agreed to in writing, software
 * distributed under the License is distributed on an "AS IS" BASIS,
 * WITHOUT WARRANTIES OR CONDITIONS OF ANY KIND, either express or implied.
 * See the License for the specific language governing permissions and
 * limitations under the License.
 */

import * as firestore from '../../../exp-types';

import { _getProvider, _removeServiceInstance } from '@firebase/app-exp';
import { _FirebaseService, FirebaseApp } from '@firebase/app-types-exp';
import { Provider } from '@firebase/component';

import { FirebaseAuthInternalName } from '@firebase/auth-interop-types';
import {
  enqueueNetworkEnabled,
  enqueueWaitForPendingWrites,
  MAX_CONCURRENT_LIMBO_RESOLUTIONS
} from '../../../src/core/firestore_client';
import { AsyncQueue } from '../../../src/util/async_queue';
import {
  ComponentConfiguration,
  IndexedDbOfflineComponentProvider,
  MultiTabOfflineComponentProvider,
  OnlineComponentProvider
} from '../../../src/core/component_provider';
import { Firestore as LiteFirestore } from '../../../lite/src/api/database';
import { cast } from '../../../lite/src/api/util';
import { Code, FirestoreError } from '../../../src/util/error';
import { Deferred } from '../../../src/util/promise';
import { LruParams } from '../../../src/local/lru_garbage_collector';
import { CACHE_SIZE_UNLIMITED } from '../../../src/api/database';
import {
  indexedDbClearPersistence,
  indexedDbStoragePrefix
} from '../../../src/local/indexeddb_persistence';
<<<<<<< HEAD
import { LoadBundleTask } from '../../../src/api/bundle';
=======
import {
  getPersistence,
  getRemoteStore,
  getSyncEngine,
  removeComponents,
  setOfflineComponentProvider,
  setOnlineComponentProvider
} from './components';

import { DEFAULT_HOST, DEFAULT_SSL } from '../../../lite/src/api/components';
import { DatabaseInfo } from '../../../src/core/database_info';
import { AutoId } from '../../../src/util/misc';
import { User } from '../../../src/auth/user';
import { CredentialChangeListener } from '../../../src/api/credentials';
import { logDebug } from '../../../src/util/log';
import { debugAssert } from '../../../src/util/assert';

const LOG_TAG = 'Firestore';
>>>>>>> 68995c24

/**
 * The root reference to the Firestore database and the entry point for the
 * tree-shakeable SDK.
 */
export class Firestore extends LiteFirestore
  implements firestore.FirebaseFirestore, _FirebaseService {
  readonly _queue = new AsyncQueue();
  readonly _persistenceKey: string;
  readonly _clientId = AutoId.newId();

  private readonly _receivedInitialUser = new Deferred<void>();
  private _user = User.UNAUTHENTICATED;
  private _credentialListener: CredentialChangeListener = () => {};

  // We override the Settings property of the Lite SDK since the full Firestore
  // SDK supports more settings.
  protected _settings?: firestore.Settings;

  constructor(
    app: FirebaseApp,
    authProvider: Provider<FirebaseAuthInternalName>
  ) {
    super(app, authProvider);
    this._persistenceKey = app.name;
    this._credentials.setChangeListener(user => {
      this._user = user;
      this._receivedInitialUser.resolve();
    });
  }

  _setCredentialChangeListener(
    credentialListener: CredentialChangeListener
  ): void {
    logDebug(LOG_TAG, 'Registering credential change listener');
    this._credentialListener = credentialListener;
    // eslint-disable-next-line @typescript-eslint/no-floating-promises
    this._receivedInitialUser.promise.then(() =>
      this._credentialListener(this._user)
    );
  }

  async _getConfiguration(): Promise<ComponentConfiguration> {
    const settings = this._getSettings();
    await this._receivedInitialUser.promise;
    const databaseInfo = new DatabaseInfo(
      this._databaseId,
      this._persistenceKey,
      settings.host ?? DEFAULT_HOST,
      settings.ssl ?? DEFAULT_SSL,
      /* forceLongPolling= */ false
    );
    return {
      asyncQueue: this._queue,
      databaseInfo,
      clientId: this._clientId,
      credentials: this._credentials,
      initialUser: this._user,
      maxConcurrentLimboResolutions: MAX_CONCURRENT_LIMBO_RESOLUTIONS,
      // Note: This will be overwritten if IndexedDB persistence is enabled.
      persistenceSettings: { durable: false }
    };
  }

  _getSettings(): firestore.Settings {
    return super._getSettings();
  }

  _terminate(): Promise<void> {
    debugAssert(!this._terminated, 'Cannot invoke _terminate() more than once');
    return this._queue.enqueueAndInitiateShutdown(async () => {
      await super._terminate();
      await removeComponents(this);

      // `removeChangeListener` must be called after shutting down the
      // RemoteStore as it will prevent the RemoteStore from retrieving
      // auth tokens.
      this._credentials.removeChangeListener();
    });
  }
}

export function initializeFirestore(
  app: FirebaseApp,
  settings: firestore.Settings
): Firestore {
  const firestore = _getProvider(
    app,
    'firestore-exp'
  ).getImmediate() as Firestore;

  if (
    settings.cacheSizeBytes !== undefined &&
    settings.cacheSizeBytes !== CACHE_SIZE_UNLIMITED &&
    settings.cacheSizeBytes < LruParams.MINIMUM_CACHE_SIZE_BYTES
  ) {
    throw new FirestoreError(
      Code.INVALID_ARGUMENT,
      `cacheSizeBytes must be at least ${LruParams.MINIMUM_CACHE_SIZE_BYTES}`
    );
  }

  firestore._configureClient(settings);
  return firestore;
}

export function getFirestore(app: FirebaseApp): Firestore {
  return _getProvider(app, 'firestore-exp').getImmediate() as Firestore;
}

export function enableIndexedDbPersistence(
  firestore: firestore.FirebaseFirestore
): Promise<void> {
  const firestoreImpl = cast(firestore, Firestore);
  verifyNotInitialized(firestoreImpl);

  // `_getSettings()` freezes the client settings and prevents further changes
  // to the components (as `verifyNotInitialized()` would fail). Components can
  // then be accessed via `getOfflineComponentProvider()` and
  // `getOnlineComponentProvider()`
  const settings = firestoreImpl._getSettings();

  // TODO(firestoreexp): Add forceOwningTab
  return setOfflineComponentProvider(
    firestoreImpl,
    {
      durable: true,
      synchronizeTabs: false,
      cacheSizeBytes:
        settings.cacheSizeBytes || LruParams.DEFAULT_CACHE_SIZE_BYTES,
      forceOwningTab: false
    },
    new IndexedDbOfflineComponentProvider()
  );
}

export function enableMultiTabIndexedDbPersistence(
  firestore: firestore.FirebaseFirestore
): Promise<void> {
  const firestoreImpl = cast(firestore, Firestore);
  verifyNotInitialized(firestoreImpl);

  // `_getSettings()` freezes the client settings and prevents further changes
  // to the components (as `verifyNotInitialized()` would fail). Components can
  // then be accessed via `getOfflineComponentProvider()` and
  // `getOnlineComponentProvider()`
  const settings = firestoreImpl._getSettings();

  const onlineComponentProvider = new OnlineComponentProvider();
  const offlineComponentProvider = new MultiTabOfflineComponentProvider(
    onlineComponentProvider
  );
  return setOfflineComponentProvider(
    firestoreImpl,
    {
      durable: true,
      synchronizeTabs: true,
      cacheSizeBytes:
        settings.cacheSizeBytes || LruParams.DEFAULT_CACHE_SIZE_BYTES,
      forceOwningTab: false
    },
    offlineComponentProvider
  ).then(() =>
    setOnlineComponentProvider(firestoreImpl, onlineComponentProvider)
  );
}

export function clearIndexedDbPersistence(
  firestore: firestore.FirebaseFirestore
): Promise<void> {
  const firestoreImpl = cast(firestore, Firestore);
  if (firestoreImpl._initialized && !firestoreImpl._terminated) {
    throw new FirestoreError(
      Code.FAILED_PRECONDITION,
      'Persistence can only be cleared before a Firestore instance is ' +
        'initialized or after it is terminated.'
    );
  }

  const deferred = new Deferred<void>();
  firestoreImpl._queue.enqueueAndForgetEvenAfterShutdown(async () => {
    try {
      await indexedDbClearPersistence(
        indexedDbStoragePrefix(
          firestoreImpl._databaseId,
          firestoreImpl._persistenceKey
        )
      );
      deferred.resolve();
    } catch (e) {
      deferred.reject(e);
    }
  });
  return deferred.promise;
}

export function waitForPendingWrites(
  firestore: firestore.FirebaseFirestore
): Promise<void> {
  const firestoreImpl = cast(firestore, Firestore);
  return getSyncEngine(firestoreImpl).then(syncEngine =>
    enqueueWaitForPendingWrites(firestoreImpl._queue, syncEngine)
  );
}

export function enableNetwork(
  firestore: firestore.FirebaseFirestore
): Promise<void> {
  const firestoreImpl = cast(firestore, Firestore);
  return Promise.all([
    getRemoteStore(firestoreImpl),
    getPersistence(firestoreImpl)
  ]).then(([remoteStore, persistence]) =>
    enqueueNetworkEnabled(
      firestoreImpl._queue,
      remoteStore,
      persistence,
      /* enabled= */ true
    )
  );
}

export function disableNetwork(
  firestore: firestore.FirebaseFirestore
): Promise<void> {
  const firestoreImpl = cast(firestore, Firestore);
  return Promise.all([
    getRemoteStore(firestoreImpl),
    getPersistence(firestoreImpl)
  ]).then(([remoteStore, persistence]) =>
    enqueueNetworkEnabled(
      firestoreImpl._queue,
      remoteStore,
      persistence,
      /* enabled= */ false
    )
  );
}

export function terminate(
  firestore: firestore.FirebaseFirestore
): Promise<void> {
  _removeServiceInstance(firestore.app, 'firestore-exp');
  const firestoreImpl = cast(firestore, Firestore);
<<<<<<< HEAD
  return firestoreImpl._terminate();
}

export function loadBundle(
  firestore: firestore.FirebaseFirestore,
  bundleData: ArrayBuffer | ReadableStream<Uint8Array> | string
): LoadBundleTask {
  const firestoreImpl = cast(firestore, Firestore);
  const resultTask = new LoadBundleTask();
  // eslint-disable-next-line @typescript-eslint/no-floating-promises
  firestoreImpl._getFirestoreClient().then(firestoreClient => {
    firestoreClient.loadBundle(bundleData, resultTask);
  });

  return resultTask;
=======
  return firestoreImpl.delete();
}

function verifyNotInitialized(firestore: Firestore): void {
  if (firestore._initialized) {
    throw new FirestoreError(
      Code.FAILED_PRECONDITION,
      'Firestore has already been started and persistence can no longer be ' +
        'enabled. You can only enable persistence before calling any other ' +
        'methods on a Firestore object.'
    );
  }
>>>>>>> 68995c24
}<|MERGE_RESOLUTION|>--- conflicted
+++ resolved
@@ -23,6 +23,7 @@
 
 import { FirebaseAuthInternalName } from '@firebase/auth-interop-types';
 import {
+  enqueueLoadBundle,
   enqueueNetworkEnabled,
   enqueueWaitForPendingWrites,
   MAX_CONCURRENT_LIMBO_RESOLUTIONS
@@ -44,9 +45,7 @@
   indexedDbClearPersistence,
   indexedDbStoragePrefix
 } from '../../../src/local/indexeddb_persistence';
-<<<<<<< HEAD
 import { LoadBundleTask } from '../../../src/api/bundle';
-=======
 import {
   getPersistence,
   getRemoteStore,
@@ -65,7 +64,6 @@
 import { debugAssert } from '../../../src/util/assert';
 
 const LOG_TAG = 'Firestore';
->>>>>>> 68995c24
 
 /**
  * The root reference to the Firestore database and the entry point for the
@@ -310,23 +308,6 @@
 ): Promise<void> {
   _removeServiceInstance(firestore.app, 'firestore-exp');
   const firestoreImpl = cast(firestore, Firestore);
-<<<<<<< HEAD
-  return firestoreImpl._terminate();
-}
-
-export function loadBundle(
-  firestore: firestore.FirebaseFirestore,
-  bundleData: ArrayBuffer | ReadableStream<Uint8Array> | string
-): LoadBundleTask {
-  const firestoreImpl = cast(firestore, Firestore);
-  const resultTask = new LoadBundleTask();
-  // eslint-disable-next-line @typescript-eslint/no-floating-promises
-  firestoreImpl._getFirestoreClient().then(firestoreClient => {
-    firestoreClient.loadBundle(bundleData, resultTask);
-  });
-
-  return resultTask;
-=======
   return firestoreImpl.delete();
 }
 
@@ -339,5 +320,18 @@
         'methods on a Firestore object.'
     );
   }
->>>>>>> 68995c24
+}
+
+export function loadBundle(
+  firestore: firestore.FirebaseFirestore,
+  bundleData: ArrayBuffer | ReadableStream<Uint8Array> | string
+): LoadBundleTask {
+  const firestoreImpl = cast(firestore, Firestore);
+  const resultTask = new LoadBundleTask();
+  // eslint-disable-next-line @typescript-eslint/no-floating-promises
+  getSyncEngine(firestoreImpl).then(syncEngine =>
+    enqueueLoadBundle(firestoreImpl._queue, syncEngine, bundleData, resultTask)
+  );
+
+  return resultTask;
 }