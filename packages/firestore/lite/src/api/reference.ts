/**
 * @license
 * Copyright 2020 Google LLC
 *
 * Licensed under the Apache License, Version 2.0 (the "License");
 * you may not use this file except in compliance with the License.
 * You may obtain a copy of the License at
 *
 *   http://www.apache.org/licenses/LICENSE-2.0
 *
 * Unless required by applicable law or agreed to in writing, software
 * distributed under the License is distributed on an "AS IS" BASIS,
 * WITHOUT WARRANTIES OR CONDITIONS OF ANY KIND, either express or implied.
 * See the License for the specific language governing permissions and
 * limitations under the License.
 */

import { Document } from '../../../src/model/document';
import { DocumentKey } from '../../../src/model/document_key';
import { FirebaseFirestore } from './database';
import {
  ParsedUpdateData,
  parseSetData,
  parseUpdateData,
  parseUpdateVarargs,
  UserDataReader
} from '../../../src/api/user_data_reader';
import {
  Bound,
  Direction,
  hasLimitToLast,
  LimitType,
  newQueryForCollectionGroup,
  newQueryForPath,
  Operator,
  Query as InternalQuery,
  queryEquals,
  queryWithAddedFilter,
  queryWithAddedOrderBy,
  queryWithEndAt,
  queryWithLimit,
  queryWithStartAt
} from '../../../src/core/query';
import {
  FieldPath as InternalFieldPath,
  ResourcePath
} from '../../../src/model/path';
import { AutoId } from '../../../src/util/misc';
import {
  DocumentSnapshot,
  fieldPathFromArgument,
  FirestoreDataConverter,
  QueryDocumentSnapshot,
  QuerySnapshot
} from './snapshot';
import {
  invokeBatchGetDocumentsRpc,
  invokeCommitRpc,
  invokeRunQueryRpc
} from '../../../src/remote/datastore';
import { hardAssert } from '../../../src/util/assert';
import { DeleteMutation, Precondition } from '../../../src/model/mutation';
import {
  applyFirestoreDataConverter,
  newQueryBoundFromDocument,
  newQueryBoundFromFields,
  newQueryFilter,
  newQueryOrderBy,
  validateHasExplicitOrderByForLimitToLast
} from '../../../src/api/database';
import { FieldPath } from './field_path';
import {
  validateCollectionPath,
  validateDocumentPath,
  validateNonEmptyArgument,
  validatePositiveNumber
} from '../../../src/util/input_validation';
import { newSerializer } from '../../../src/platform/serializer';
import { Code, FirestoreError } from '../../../src/util/error';
import { getDatastore } from './components';
<<<<<<< HEAD
import { Compat } from '../../../src/compat/compat';
=======
import { ByteString } from '../../../src/util/byte_string';
import { Bytes } from './bytes';
import { AbstractUserDataWriter } from '../../../src/api/user_data_writer';
>>>>>>> 5ba4c267

/**
 * Document data (for use with {@link setDoc()}) consists of fields mapped to
 * values.
 */
export interface DocumentData {
  // eslint-disable-next-line @typescript-eslint/no-explicit-any
  [field: string]: any;
}

/**
 * Update data (for use with {@link updateDoc()}) consists of field paths (e.g.
 * 'foo' or 'foo.baz') mapped to values. Fields that contain dots reference
 * nested fields within the document.
 */
export interface UpdateData {
  // eslint-disable-next-line @typescript-eslint/no-explicit-any
  [fieldPath: string]: any;
}

/**
 * An options object that configures the behavior of {@link setDoc()}, {@link
 * WriteBatch#set()} and {@link Transaction#set()} calls. These calls can be
 * configured to perform granular merges instead of overwriting the target
 * documents in their entirety by providing a `SetOptions` with `merge: true`.
 *
 * @param merge Changes the behavior of a `setDoc()` call to only replace the
 * values specified in its data argument. Fields omitted from the `setDoc()`
 * call remain untouched.
 * @param mergeFields Changes the behavior of `setDoc()` calls to only replace
 * the specified field paths. Any field path that is not specified is ignored
 * and remains untouched.
 */
export type SetOptions =
  | {
      readonly merge?: boolean;
    }
  | {
      readonly mergeFields?: Array<string | FieldPath>;
    };

/**
 * A `DocumentReference` refers to a document location in a Firestore database
 * and can be used to write, read, or listen to the location. The document at
 * the referenced location may or may not exist.
 */
export class DocumentReference<T = DocumentData> {
  /** The type of this Firestore reference. */
  readonly type = 'document';

  /**
   * The {@link FirebaseFirestore} the document is in.
   * This is useful for performing transactions, for example.
   */
  readonly firestore: FirebaseFirestore;

  constructor(
    firestore: FirebaseFirestore,
    readonly _converter: FirestoreDataConverter<T> | null,
    readonly _key: DocumentKey
  ) {
    this.firestore = firestore;
  }

  get _path(): ResourcePath {
    return this._key.path;
  }

  /**
   * The document's identifier within its collection.
   */
  get id(): string {
    return this._key.path.lastSegment();
  }

  /**
   * A string representing the path of the referenced document (relative
   * to the root of the database).
   */
  get path(): string {
    return this._key.path.canonicalString();
  }

  /**
   * The collection this `DocumentReference` belongs to.
   */
  get parent(): CollectionReference<T> {
    return new CollectionReference<T>(
      this.firestore,
      this._converter,
      this._key.path.popLast()
    );
  }

  /**
   * Applies a custom data converter to this `DocumentReference`, allowing you
   * to use your own custom model objects with Firestore. When you call {@link
   * setDoc()}, {@link getDoc()}, etc. with the returned `DocumentReference`
   * instance, the provided converter will convert between Firestore data and
   * your custom type `U`.
   *
   * @param converter Converts objects to and from Firestore.
   * @return A `DocumentReference<U>` that uses the provided converter.
   */
  withConverter<U>(converter: FirestoreDataConverter<U>): DocumentReference<U> {
    return new DocumentReference<U>(this.firestore, converter, this._key);
  }
}

/**
 * A `Query` refers to a Query which you can read or listen to. You can also
 * construct refined `Query` objects by adding filters and ordering.
 */
export class Query<T = DocumentData> {
  /** The type of this Firestore reference. */
  readonly type: 'query' | 'collection' = 'query';

  /**
   * The `FirebaseFirestore` for the Firestore database (useful for performing
   * transactions, etc.).
   */
  readonly firestore: FirebaseFirestore;

  // This is the lite version of the Query class in the main SDK.
  constructor(
    firestore: FirebaseFirestore,
    readonly _converter: FirestoreDataConverter<T> | null,
    readonly _query: InternalQuery
  ) {
    this.firestore = firestore;
  }

  /**
   * Applies a custom data converter to this query, allowing you to use your own
   * custom model objects with Firestore. When you call {@link getDocs()} with
   * the returned query, the provided converter will convert between Firestore
   * data and your custom type `U`.
   *
   * @param converter Converts objects to and from Firestore.
   * @return A `Query<U>` that uses the provided converter.
   */
  withConverter<U>(converter: FirestoreDataConverter<U>): Query<U> {
    return new Query<U>(this.firestore, converter, this._query);
  }
}

/** Describes the different query constraints available in this SDK. */
export type QueryConstraintType =
  | 'where'
  | 'orderBy'
  | 'limit'
  | 'limitToLast'
  | 'startAt'
  | 'startAfter'
  | 'endAt'
  | 'endBefore';

/**
 * A `QueryConstraint` is used to narrow the set of documents returned by a
 * Firestore query. `QueryConstraint`s are created by invoking {@link where()},
 * {@link orderBy()}, {@link startAt()}, {@link startAfter()}, {@link
 * endBefore()}, {@link endAt()}, {@link limit()} or {@link limitToLast()} and
 * can then be passed to {@link query()} to create a new query instance that
 * also contains this `QueryConstraint`.
 */
export abstract class QueryConstraint {
  /** The type of this query constraints */
  abstract readonly type: QueryConstraintType;

  /**
   * Takes the provided `Query` and returns a copy of the `Query` with this
   * `QueryConstraint` applied.
   */
  abstract _apply<T>(query: Query<T>): Query<T>;
}

/**
 * Creates a new immutable instance of `query` that is extended to also include
 * additional query constraints.
 *
 * @param query The query instance to use as a base for the new constraints.
 * @param queryConstraints The list of `QueryConstraint`s to apply.
 * @throws if any of the provided query constraints cannot be combined with the
 * existing or new constraints.
 */
export function query<T>(
  query: Query<T>,
  ...queryConstraints: QueryConstraint[]
): Query<T> {
  for (const constraint of queryConstraints) {
    query = constraint._apply(query);
  }
  return query;
}

class QueryFilterConstraint extends QueryConstraint {
  readonly type = 'where';

  constructor(
    private readonly _field: InternalFieldPath,
    private _op: Operator,
    private _value: unknown
  ) {
    super();
  }

  _apply<T>(query: Query<T>): Query<T> {
    const reader = newUserDataReader(query.firestore);
    const filter = newQueryFilter(
      query._query,
      'where',
      reader,
      query.firestore._databaseId,
      this._field,
      this._op,
      this._value
    );
    return new Query(
      query.firestore,
      query._converter,
      queryWithAddedFilter(query._query, filter)
    );
  }
}

/**
 * Filter conditions in a {@link where()} clause are specified using the
 * strings '<', '<=', '==', '!=', '>=', '>', 'array-contains', 'in',
 * 'array-contains-any', and 'not-in'.
 */
export type WhereFilterOp =
  | '<'
  | '<='
  | '=='
  | '!='
  | '>='
  | '>'
  | 'array-contains'
  | 'in'
  | 'array-contains-any'
  | 'not-in';

/**
 * Creates a `QueryConstraint` that enforces that documents must contain the
 * specified field and that the value should satisfy the relation constraint
 * provided.
 *
 * @param fieldPath The path to compare
 * @param opStr The operation string (e.g "<", "<=", "==", ">", ">=", "!=").
 * @param value The value for comparison
 * @return The created `Query`.
 */
export function where(
  fieldPath: string | FieldPath,
  opStr: WhereFilterOp,
  value: unknown
): QueryConstraint {
  const op = opStr as Operator;
  const field = fieldPathFromArgument('where', fieldPath);
  return new QueryFilterConstraint(field, op, value);
}

class QueryOrderByConstraint extends QueryConstraint {
  readonly type = 'orderBy';

  constructor(
    private readonly _field: InternalFieldPath,
    private _direction: Direction
  ) {
    super();
  }

  _apply<T>(query: Query<T>): Query<T> {
    const orderBy = newQueryOrderBy(query._query, this._field, this._direction);
    return new Query(
      query.firestore,
      query._converter,
      queryWithAddedOrderBy(query._query, orderBy)
    );
  }
}

/**
 * The direction of a {@link orderBy()} clause is specified as 'desc' or 'asc'
 * (descending or ascending).
 */
export type OrderByDirection = 'desc' | 'asc';

/**
 * Creates a `QueryConstraint` that sorts the query result by the
 * specified field, optionally in descending order instead of ascending.
 *
 * @param fieldPath The field to sort by.
 * @param directionStr Optional direction to sort by ('asc' or 'desc'). If
 * not specified, order will be ascending.
 * @return The created `Query`.
 */
export function orderBy(
  fieldPath: string | FieldPath,
  directionStr: OrderByDirection = 'asc'
): QueryConstraint {
  const direction = directionStr as Direction;
  const path = fieldPathFromArgument('orderBy', fieldPath);
  return new QueryOrderByConstraint(path, direction);
}

class QueryLimitConstraint extends QueryConstraint {
  constructor(
    readonly type: 'limit' | 'limitToLast',
    private readonly _limit: number,
    private readonly _limitType: LimitType
  ) {
    super();
  }

  _apply<T>(query: Query<T>): Query<T> {
    return new Query(
      query.firestore,
      query._converter,
      queryWithLimit(query._query, this._limit, this._limitType)
    );
  }
}

/**
 * Creates a `QueryConstraint` that only returns the first matching documents.
 *
 * @param limit The maximum number of items to return.
 * @return The created `Query`.
 */
export function limit(limit: number): QueryConstraint {
  validatePositiveNumber('limit', limit);
  return new QueryLimitConstraint('limit', limit, LimitType.First);
}

/**
 * Creates a `QueryConstraint` that only returns the last matching documents.
 *
 * You must specify at least one `orderBy` clause for `limitToLast` queries,
 * otherwise an exception will be thrown during execution.
 *
 * @param limit The maximum number of items to return.
 * @return The created `Query`.
 */
export function limitToLast(limit: number): QueryConstraint {
  validatePositiveNumber('limitToLast', limit);
  return new QueryLimitConstraint('limitToLast', limit, LimitType.Last);
}

class QueryStartAtConstraint extends QueryConstraint {
  constructor(
    readonly type: 'startAt' | 'startAfter',
    private readonly _docOrFields: Array<unknown | DocumentSnapshot<unknown>>,
    private readonly _before: boolean
  ) {
    super();
  }

  _apply<T>(query: Query<T>): Query<T> {
    const bound = newQueryBoundFromDocOrFields(
      query,
      this.type,
      this._docOrFields,
      this._before
    );
    return new Query(
      query.firestore,
      query._converter,
      queryWithStartAt(query._query, bound)
    );
  }
}

/**
 * Creates a `QueryConstraint` that modifies the result set to start at the
 * provided document (inclusive). The starting position is relative to the order
 * of the query. The document must contain all of the fields provided in the
 * `orderBy` of this query.
 *
 * @param snapshot The snapshot of the document to start at.
 * @return A `QueryConstraint` to pass to `query()`.
 */
export function startAt(snapshot: DocumentSnapshot<unknown>): QueryConstraint;
/**
 * Creates a `QueryConstraint` that modifies the result set to start at the
 * provided fields relative to the order of the query. The order of the field
 * values must match the order of the order by clauses of the query.
 *
 * @param fieldValues The field values to start this query at, in order
 * of the query's order by.
 * @return A `QueryConstraint` to pass to `query()`.
 */
export function startAt(...fieldValues: unknown[]): QueryConstraint;
export function startAt(
  ...docOrFields: Array<unknown | DocumentSnapshot<unknown>>
): QueryConstraint {
  return new QueryStartAtConstraint('startAt', docOrFields, /*before=*/ true);
}

/**
 * Creates a `QueryConstraint` that modifies the result set to start after the
 * provided document (exclusive). The starting position is relative to the order
 * of the query. The document must contain all of the fields provided in the
 * orderBy of the query.
 *
 * @param snapshot The snapshot of the document to start after.
 * @return A `QueryConstraint` to pass to `query()`
 */
export function startAfter(
  snapshot: DocumentSnapshot<unknown>
): QueryConstraint;
/**
 * Creates a `QueryConstraint` that modifies the result set to start after the
 * provided fields relative to the order of the query. The order of the field
 * values must match the order of the order by clauses of the query.
 *
 * @param fieldValues The field values to start this query after, in order
 * of the query's order by.
 * @return A `QueryConstraint` to pass to `query()`
 */
export function startAfter(...fieldValues: unknown[]): QueryConstraint;
export function startAfter(
  ...docOrFields: Array<unknown | DocumentSnapshot<unknown>>
): QueryConstraint {
  return new QueryStartAtConstraint(
    'startAfter',
    docOrFields,
    /*before=*/ false
  );
}

class QueryEndAtConstraint extends QueryConstraint {
  constructor(
    readonly type: 'endBefore' | 'endAt',
    private readonly _docOrFields: Array<unknown | DocumentSnapshot<unknown>>,
    private readonly _before: boolean
  ) {
    super();
  }

  _apply<T>(query: Query<T>): Query<T> {
    const bound = newQueryBoundFromDocOrFields(
      query,
      this.type,
      this._docOrFields,
      this._before
    );
    return new Query(
      query.firestore,
      query._converter,
      queryWithEndAt(query._query, bound)
    );
  }
}

/**
 * Creates a `QueryConstraint` that modifies the result set to end before the
 * provided document (exclusive). The end position is relative to the order of
 * the query. The document must contain all of the fields provided in the
 * orderBy of the query.
 *
 * @param snapshot The snapshot of the document to end before.
 * @return A `QueryConstraint` to pass to `query()`
 */
export function endBefore(snapshot: DocumentSnapshot<unknown>): QueryConstraint;
/**
 * Creates a `QueryConstraint` that modifies the result set to end before the
 * provided fields relative to the order of the query. The order of the field
 * values must match the order of the order by clauses of the query.
 *
 * @param fieldValues The field values to end this query before, in order
 * of the query's order by.
 * @return A `QueryConstraint` to pass to `query()`
 */
export function endBefore(...fieldValues: unknown[]): QueryConstraint;
export function endBefore(
  ...docOrFields: Array<unknown | DocumentSnapshot<unknown>>
): QueryConstraint {
  return new QueryEndAtConstraint('endBefore', docOrFields, /*before=*/ true);
}

/**
 * Creates a `QueryConstraint` that modifies the result set to end at the
 * provided document (inclusive). The end position is relative to the order of
 * the query. The document must contain all of the fields provided in the
 * orderBy of the query.
 *
 * @param snapshot The snapshot of the document to end at.
 * @return A `QueryConstraint` to pass to `query()`
 */
export function endAt(snapshot: DocumentSnapshot<unknown>): QueryConstraint;
/**
 * Creates a `QueryConstraint` that modifies the result set to end at the
 * provided fields relative to the order of the query. The order of the field
 * values must match the order of the order by clauses of the query.
 *
 * @param fieldValues The field values to end this query at, in order
 * of the query's order by.
 * @return A `QueryConstraint` to pass to `query()`
 */
export function endAt(...fieldValues: unknown[]): QueryConstraint;
export function endAt(
  ...docOrFields: Array<unknown | DocumentSnapshot<unknown>>
): QueryConstraint {
  return new QueryEndAtConstraint('endAt', docOrFields, /*before=*/ false);
}

/** Helper function to create a bound from a document or fields */
function newQueryBoundFromDocOrFields<T>(
  query: Query,
  methodName: string,
  docOrFields: Array<unknown | DocumentSnapshot<T>>,
  before: boolean
): Bound {
  if (docOrFields[0] instanceof DocumentSnapshot) {
    return newQueryBoundFromDocument(
      query._query,
      query.firestore._databaseId,
      methodName,
      docOrFields[0]._document,
      before
    );
  } else {
    const reader = newUserDataReader(query.firestore);
    return newQueryBoundFromFields(
      query._query,
      query.firestore._databaseId,
      reader,
      methodName,
      docOrFields,
      before
    );
  }
}

/**
 * A `CollectionReference` object can be used for adding documents, getting
 * document references, and querying for documents (using {@link query()}`).
 */
export class CollectionReference<T = DocumentData> extends Query<T> {
  readonly type = 'collection';

  constructor(
    readonly firestore: FirebaseFirestore,
    converter: FirestoreDataConverter<T> | null,
    readonly _path: ResourcePath
  ) {
    super(firestore, converter, newQueryForPath(_path));
  }

  /** The collection's identifier. */
  get id(): string {
    return this._query.path.lastSegment();
  }

  /**
   * A string representing the path of the referenced collection (relative
   * to the root of the database).
   */
  get path(): string {
    return this._query.path.canonicalString();
  }

  /**
   * A reference to the containing `DocumentReference` if this is a
   * subcollection. If this isn't a subcollection, the reference is null.
   */
  get parent(): DocumentReference<DocumentData> | null {
    const parentPath = this._path.popLast();
    if (parentPath.isEmpty()) {
      return null;
    } else {
      return new DocumentReference(
        this.firestore,
        /* converter= */ null,
        new DocumentKey(parentPath)
      );
    }
  }

  /**
   * Applies a custom data converter to this CollectionReference, allowing you
   * to use your own custom model objects with Firestore. When you call {@link
   * addDoc()} with the returned `CollectionReference` instance, the provided
   * converter will convert between Firestore data and your custom type `U`.
   *
   * @param converter Converts objects to and from Firestore.
   * @return A `CollectionReference<U>` that uses the provided converter.
   */
  withConverter<U>(
    converter: FirestoreDataConverter<U>
  ): CollectionReference<U> {
    return new CollectionReference<U>(this.firestore, converter, this._path);
  }
}

/**
 * Gets a `CollectionReference` instance that refers to the collection at
 * the specified absolute path.
 *
 * @param firestore A reference to the root Firestore instance.
 * @param path A slash-separated path to a collection.
 * @param pathSegments Additional path segments to apply relative to the first
 * argument.
 * @throws If the final path has an even number of segments and does not point
 * to a collection.
 * @return The `CollectionReference` instance.
 */
export function collection(
  firestore: FirebaseFirestore,
  path: string,
  ...pathSegments: string[]
): CollectionReference<DocumentData>;
/**
 * Gets a `CollectionReference` instance that refers to a subcollection of
 * `reference` at the the specified relative path.
 *
 * @param reference A reference to a collection.
 * @param path A slash-separated path to a collection.
 * @param pathSegments Additional path segments to apply relative to the first
 * argument.
 * @throws If the final path has an even number of segments and does not point
 * to a collection.
 * @return The `CollectionReference` instance.
 */
export function collection(
  reference: CollectionReference<unknown>,
  path: string,
  ...pathSegments: string[]
): CollectionReference<DocumentData>;
/**
 * Gets a `CollectionReference` instance that refers to a subcollection of
 * `reference` at the the specified relative path.
 *
 * @param reference A reference to a Firestore document.
 * @param path A slash-separated path to a collection.
 * @param pathSegments Additional path segments that will be applied relative
 * to the first argument.
 * @throws If the final path has an even number of segments and does not point
 * to a collection.
 * @return The `CollectionReference` instance.
 */
export function collection(
  reference: DocumentReference,
  path: string,
  ...pathSegments: string[]
): CollectionReference<DocumentData>;
export function collection(
  parent:
    | FirebaseFirestore
    | DocumentReference<unknown>
    | CollectionReference<unknown>,
  path: string,
  ...pathSegments: string[]
): CollectionReference<DocumentData> {
  validateNonEmptyArgument('collection', 'path', path);
  if (parent instanceof FirebaseFirestore) {
    const absolutePath = ResourcePath.fromString(path, ...pathSegments);
    validateCollectionPath(absolutePath);
    return new CollectionReference(parent, /* converter= */ null, absolutePath);
  } else {
    if (
      !(parent instanceof DocumentReference) &&
      !(parent instanceof CollectionReference)
    ) {
      throw new FirestoreError(
        Code.INVALID_ARGUMENT,
        'Expected first argument to collection() to be a CollectionReference, ' +
          'a DocumentReference or FirebaseFirestore'
      );
    }
    const absolutePath = ResourcePath.fromString(
      parent.path,
      ...pathSegments
    ).child(ResourcePath.fromString(path));
    validateCollectionPath(absolutePath);
    return new CollectionReference(
      parent.firestore,
      /* converter= */ null,
      absolutePath
    );
  }
}

// TODO(firestorelite): Consider using ErrorFactory -
// https://github.com/firebase/firebase-js-sdk/blob/0131e1f/packages/util/src/errors.ts#L106

/**
 * Creates and returns a new `Query` instance that includes all documents in the
 * database that are contained in a collection or subcollection with the
 * given `collectionId`.
 *
 * @param firestore A reference to the root Firestore instance.
 * @param collectionId Identifies the collections to query over. Every
 * collection or subcollection with this ID as the last segment of its path
 * will be included. Cannot contain a slash.
 * @return The created `Query`.
 */
export function collectionGroup(
  firestore: FirebaseFirestore,
  collectionId: string
): Query<DocumentData> {
  validateNonEmptyArgument('collectionGroup', 'collection id', collectionId);
  if (collectionId.indexOf('/') >= 0) {
    throw new FirestoreError(
      Code.INVALID_ARGUMENT,
      `Invalid collection ID '${collectionId}' passed to function ` +
        `collectionGroup(). Collection IDs must not contain '/'.`
    );
  }

  return new Query(
    firestore,
    /* converter= */ null,
    newQueryForCollectionGroup(collectionId)
  );
}

/**
 * Gets a `DocumentReference` instance that refers to the document at the
 * specified abosulute path.
 *
 * @param firestore A reference to the root Firestore instance.
 * @param path A slash-separated path to a document.
 * @param pathSegments Additional path segments that will be applied relative
 * to the first argument.
 * @throws If the final path has an odd number of segments and does not point to
 * a document.
 * @return The `DocumentReference` instance.
 */
export function doc(
  firestore: FirebaseFirestore,
  path: string,
  ...pathSegments: string[]
): DocumentReference<DocumentData>;
/**
 * Gets a `DocumentReference` instance that refers to a document within
 * `reference` at the specified relative path. If no path is specified, an
 * automatically-generated unique ID will be used for the returned
 * `DocumentReference`.
 *
 * @param reference A reference to a collection.
 * @param path A slash-separated path to a document. Has to be omitted to use
 * auto-genrated IDs.
 * @param pathSegments Additional path segments that will be applied relative
 * to the first argument.
 * @throws If the final path has an odd number of segments and does not point to
 * a document.
 * @return The `DocumentReference` instance.
 */
export function doc<T>(
  reference: CollectionReference<T>,
  path?: string,
  ...pathSegments: string[]
): DocumentReference<T>;
/**
 * Gets a `DocumentReference` instance that refers to a document within
 * `reference` at the specified relative path.
 *
 * @param reference A reference to a Firestore document.
 * @param path A slash-separated path to a document.
 * @param pathSegments Additional path segments that will be applied relative
 * to the first argument.
 * @throws If the final path has an odd number of segments and does not point to
 * a document.
 * @return The `DocumentReference` instance.
 */
export function doc(
  reference: DocumentReference<unknown>,
  path: string,
  ...pathSegments: string[]
): DocumentReference<DocumentData>;
export function doc<T>(
  parent:
    | FirebaseFirestore
    | CollectionReference<T>
    | DocumentReference<unknown>,
  path?: string,
  ...pathSegments: string[]
): DocumentReference {
  // We allow omission of 'pathString' but explicitly prohibit passing in both
  // 'undefined' and 'null'.
  if (arguments.length === 1) {
    path = AutoId.newId();
  }
  validateNonEmptyArgument('doc', 'path', path);

  if (parent instanceof FirebaseFirestore) {
    const absolutePath = ResourcePath.fromString(path, ...pathSegments);
    validateDocumentPath(absolutePath);
    return new DocumentReference(
      parent,
      /* converter= */ null,
      new DocumentKey(absolutePath)
    );
  } else {
    if (
      !(parent instanceof DocumentReference) &&
      !(parent instanceof CollectionReference)
    ) {
      throw new FirestoreError(
        Code.INVALID_ARGUMENT,
        'Expected first argument to collection() to be a CollectionReference, ' +
          'a DocumentReference or FirebaseFirestore'
      );
    }
    const absolutePath = parent._path.child(
      ResourcePath.fromString(path, ...pathSegments)
    );
    validateDocumentPath(absolutePath);
    return new DocumentReference(
      parent.firestore,
      parent instanceof CollectionReference ? parent._converter : null,
      new DocumentKey(absolutePath)
    );
  }
}

export class LiteUserDataWriter extends AbstractUserDataWriter {
  constructor(protected firestore: FirebaseFirestore) {
    super();
  }

  protected convertBytes(bytes: ByteString): Bytes {
    return new Bytes(bytes);
  }

  protected convertReference(name: string): DocumentReference {
    const key = this.convertDocumentKey(name, this.firestore._databaseId);
    return new DocumentReference(this.firestore, /* converter= */ null, key);
  }
}

/**
 * Reads the document referred to by the specified document reference.
 *
 * All documents are directly fetched from the server, even if the document was
 * previously read or modified. Recent modifications are only reflected in the
 * retrieved `DocumentSnapshot` if they have already been applied by the
 * backend. If the client is offline, the read fails. If you like to use
 * caching or see local modifications, please use the full Firestore SDK.
 *
 * @param reference The reference of the document to fetch.
 * @return A Promise resolved with a `DocumentSnapshot` containing the current
 * document contents.
 */
export function getDoc<T>(
  reference: DocumentReference<T>
): Promise<DocumentSnapshot<T>> {
  const datastore = getDatastore(reference.firestore);
  const userDataWriter = new LiteUserDataWriter(reference.firestore);

  return invokeBatchGetDocumentsRpc(datastore, [reference._key]).then(
    result => {
      hardAssert(result.length === 1, 'Expected a single document result');
      const maybeDocument = result[0];
      return new DocumentSnapshot<T>(
        reference.firestore,
        userDataWriter,
        reference._key,
        maybeDocument instanceof Document ? maybeDocument : null,
        reference._converter
      );
    }
  );
}

/**
 * Executes the query and returns the results as a {@link QuerySnapshot}.
 *
 * All queries are executed directly by the server, even if the the query was
 * previously executed. Recent modifications are only reflected in the retrieved
 * results if they have already been applied by the backend. If the client is
 * offline, the operation fails. To see previously cached result and local
 * modifications, use the full Firestore SDK.
 *
 * @param query The `Query` to execute.
 * @return A Promise that will be resolved with the results of the query.
 */
export function getDocs<T>(query: Query<T>): Promise<QuerySnapshot<T>> {
  validateHasExplicitOrderByForLimitToLast(query._query);

  const datastore = getDatastore(query.firestore);
  const userDataWriter = new LiteUserDataWriter(query.firestore);
  return invokeRunQueryRpc(datastore, query._query).then(result => {
    const docs = result.map(
      doc =>
        new QueryDocumentSnapshot<T>(
          query.firestore,
          userDataWriter,
          doc.key,
          doc,
          query._converter
        )
    );

    if (hasLimitToLast(query._query)) {
      // Limit to last queries reverse the orderBy constraint that was
      // specified by the user. As such, we need to reverse the order of the
      // results to return the documents in the expected order.
      docs.reverse();
    }

    return new QuerySnapshot<T>(query, docs);
  });
}

/**
 * Writes to the document referred to by the specified `DocumentReference`. If
 * the document does not yet exist, it will be created.
 *
 * The result of this write will only be reflected in document reads that occur
 * after the returned Promise resolves. If the client is offline, the
 * write fails. If you would like to see local modifications or buffer writes
 * until the client is online, use the full Firestore SDK.
 *
 * @param reference A reference to the document to write.
 * @param data A map of the fields and values for the document.
 * @return A Promise resolved once the data has been successfully written
 * to the backend.
 */
export function setDoc<T>(
  reference: DocumentReference<T>,
  data: T
): Promise<void>;
/**
 * Writes to the document referred to by the specified `DocumentReference`. If
 * the document does not yet exist, it will be created. If you provide `merge`
 * or `mergeFields`, the provided data can be merged into an existing document.
 *
 * The result of this write will only be reflected in document reads that occur
 * after the returned Promise resolves. If the client is offline, the
 * write fails. If you would like to see local modifications or buffer writes
 * until the client is online, use the full Firestore SDK.
 *
 * @param reference A reference to the document to write.
 * @param data A map of the fields and values for the document.
 * @param options An object to configure the set behavior.
 * @return A Promise resolved once the data has been successfully written
 * to the backend.
 */
export function setDoc<T>(
  reference: DocumentReference<T>,
  data: Partial<T>,
  options: SetOptions
): Promise<void>;
export function setDoc<T>(
  reference: DocumentReference<T>,
  data: T,
  options?: SetOptions
): Promise<void> {
  const convertedValue = applyFirestoreDataConverter(
    reference._converter,
    data,
    options
  );
  const dataReader = newUserDataReader(reference.firestore);
  const parsed = parseSetData(
    dataReader,
    'setDoc',
    reference._key,
    convertedValue,
    reference._converter !== null,
    options
  );

  const datastore = getDatastore(reference.firestore);
  return invokeCommitRpc(
    datastore,
    parsed.toMutations(reference._key, Precondition.none())
  );
}

/**
 * Updates fields in the document referred to by the specified
 * `DocumentReference`. The update will fail if applied to a document that does
 * not exist.
 *
 * The result of this update will only be reflected in document reads that occur
 * after the returned Promise resolves. If the client is offline, the
 * update fails. If you would like to see local modifications or buffer writes
 * until the client is online, use the full Firestore SDK.
 *
 * @param reference A reference to the document to update.
 * @param data An object containing the fields and values with which to
 * update the document. Fields can contain dots to reference nested fields
 * within the document.
 * @return A Promise resolved once the data has been successfully written
 * to the backend.
 */
export function updateDoc(
  reference: DocumentReference<unknown>,
  data: UpdateData
): Promise<void>;
/**
 * Updates fields in the document referred to by the specified
 * `DocumentReference` The update will fail if applied to a document that does
 * not exist.
 *
 * Nested fields can be updated by providing dot-separated field path
 * strings or by providing `FieldPath` objects.
 *
 * The result of this update will only be reflected in document reads that occur
 * after the returned Promise resolves. If the client is offline, the
 * update fails. If you would like to see local modifications or buffer writes
 * until the client is online, use the full Firestore SDK.
 *
 * @param reference A reference to the document to update.
 * @param field The first field to update.
 * @param value The first value.
 * @param moreFieldsAndValues Additional key value pairs.
 * @return A Promise resolved once the data has been successfully written
 * to the backend.
 */
export function updateDoc(
  reference: DocumentReference<unknown>,
  field: string | FieldPath,
  value: unknown,
  ...moreFieldsAndValues: unknown[]
): Promise<void>;
export function updateDoc(
  reference: DocumentReference<unknown>,
  fieldOrUpdateData: string | FieldPath | UpdateData,
  value?: unknown,
  ...moreFieldsAndValues: unknown[]
): Promise<void> {
  const dataReader = newUserDataReader(reference.firestore);

  // For Compat types, we have to "extract" the underlying types before
  // performing validation.
  if (fieldOrUpdateData instanceof Compat) {
    fieldOrUpdateData = fieldOrUpdateData._delegate;
  }

  let parsed: ParsedUpdateData;
  if (
    typeof fieldOrUpdateData === 'string' ||
    fieldOrUpdateData instanceof FieldPath
  ) {
    parsed = parseUpdateVarargs(
      dataReader,
      'updateDoc',
      reference._key,
      fieldOrUpdateData,
      value,
      moreFieldsAndValues
    );
  } else {
    parsed = parseUpdateData(
      dataReader,
      'updateDoc',
      reference._key,
      fieldOrUpdateData
    );
  }

  const datastore = getDatastore(reference.firestore);
  return invokeCommitRpc(
    datastore,
    parsed.toMutations(reference._key, Precondition.exists(true))
  );
}

/**
 * Deletes the document referred to by the specified `DocumentReference`.
 *
 * The deletion will only be reflected in document reads that occur after the
 * returned Promise resolves. If the client is offline, the
 * delete fails. If you would like to see local modifications or buffer writes
 * until the client is online, use the full Firestore SDK.
 *
 * @param reference A reference to the document to delete.
 * @return A Promise resolved once the document has been successfully
 * deleted from the backend.
 */
export function deleteDoc(reference: DocumentReference): Promise<void> {
  const datastore = getDatastore(reference.firestore);
  return invokeCommitRpc(datastore, [
    new DeleteMutation(reference._key, Precondition.none())
  ]);
}

/**
 * Add a new document to specified `CollectionReference` with the given data,
 * assigning it a document ID automatically.
 *
 * The result of this write will only be reflected in document reads that occur
 * after the returned Promise resolves. If the client is offline, the
 * write fails. If you would like to see local modifications or buffer writes
 * until the client is online, use the full Firestore SDK.
 *
 * @param reference A reference to the collection to add this document to.
 * @param data An Object containing the data for the new document.
 * @return A Promise resolved with a `DocumentReference` pointing to the
 * newly created document after it has been written to the backend.
 */
export function addDoc<T>(
  reference: CollectionReference<T>,
  data: T
): Promise<DocumentReference<T>> {
  const docRef = doc(reference);

  const convertedValue = applyFirestoreDataConverter(
    reference._converter,
    data
  );

  const dataReader = newUserDataReader(reference.firestore);
  const parsed = parseSetData(
    dataReader,
    'addDoc',
    docRef._key,
    convertedValue,
    docRef._converter !== null,
    {}
  );

  const datastore = getDatastore(reference.firestore);
  return invokeCommitRpc(
    datastore,
    parsed.toMutations(docRef._key, Precondition.exists(false))
  ).then(() => docRef);
}

/**
 * Returns true if the provided references are equal.
 *
 * @param left A reference to compare.
 * @param right A reference to compare.
 * @return true if the references point to the same location in the same
 * Firestore database.
 */
export function refEqual<T>(
  left: DocumentReference<T> | CollectionReference<T>,
  right: DocumentReference<T> | CollectionReference<T>
): boolean {
  if (
    (left instanceof DocumentReference ||
      left instanceof CollectionReference) &&
    (right instanceof DocumentReference || right instanceof CollectionReference)
  ) {
    return (
      left.firestore === right.firestore &&
      left.path === right.path &&
      left._converter === right._converter
    );
  }
  return false;
}

/**
 * Returns true if the provided queries point to the same collection and apply
 * the same constraints.
 *
 * @param left A `Query` to compare.
 * @param right A Query` to compare.
 * @return true if the references point to the same location in the same
 * Firestore database.
 */
export function queryEqual<T>(left: Query<T>, right: Query<T>): boolean {
  if (left instanceof Query && right instanceof Query) {
    return (
      left.firestore === right.firestore &&
      queryEquals(left._query, right._query) &&
      left._converter === right._converter
    );
  }
  return false;
}

export function newUserDataReader(
  firestore: FirebaseFirestore
): UserDataReader {
  const settings = firestore._freezeSettings();
  const serializer = newSerializer(firestore._databaseId);
  return new UserDataReader(
    firestore._databaseId,
    !!settings.ignoreUndefinedProperties,
    serializer
  );
}<|MERGE_RESOLUTION|>--- conflicted
+++ resolved
@@ -78,13 +78,9 @@
 import { newSerializer } from '../../../src/platform/serializer';
 import { Code, FirestoreError } from '../../../src/util/error';
 import { getDatastore } from './components';
-<<<<<<< HEAD
-import { Compat } from '../../../src/compat/compat';
-=======
 import { ByteString } from '../../../src/util/byte_string';
 import { Bytes } from './bytes';
 import { AbstractUserDataWriter } from '../../../src/api/user_data_writer';
->>>>>>> 5ba4c267
 
 /**
  * Document data (for use with {@link setDoc()}) consists of fields mapped to
@@ -1113,12 +1109,6 @@
 ): Promise<void> {
   const dataReader = newUserDataReader(reference.firestore);
 
-  // For Compat types, we have to "extract" the underlying types before
-  // performing validation.
-  if (fieldOrUpdateData instanceof Compat) {
-    fieldOrUpdateData = fieldOrUpdateData._delegate;
-  }
-
   let parsed: ParsedUpdateData;
   if (
     typeof fieldOrUpdateData === 'string' ||
