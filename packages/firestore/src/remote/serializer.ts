/**
 * @license
 * Copyright 2017 Google LLC
 *
 * Licensed under the Apache License, Version 2.0 (the "License");
 * you may not use this file except in compliance with the License.
 * You may obtain a copy of the License at
 *
 *   http://www.apache.org/licenses/LICENSE-2.0
 *
 * Unless required by applicable law or agreed to in writing, software
 * distributed under the License is distributed on an "AS IS" BASIS,
 * WITHOUT WARRANTIES OR CONDITIONS OF ANY KIND, either express or implied.
 * See the License for the specific language governing permissions and
 * limitations under the License.
 */

import { DatabaseId } from '../core/database_info';
import {
  LimitType,
  newQuery,
  newQueryForPath,
  Query,
  queryToTarget
} from '../core/query';
import { SnapshotVersion } from '../core/snapshot_version';
import {
  Bound,
  Direction,
  FieldFilter,
  Filter,
  targetIsDocumentTarget,
  Operator,
  CompositeOperator,
  OrderBy,
  Target,
  CompositeFilter,
  compositeFilterIsFlatConjunction
} from '../core/target';
import { TargetId } from '../core/types';
import { Timestamp } from '../lite-api/timestamp';
import { TargetData, TargetPurpose } from '../local/target_data';
import { MutableDocument } from '../model/document';
import { DocumentKey } from '../model/document_key';
import { FieldMask } from '../model/field_mask';
import {
  DeleteMutation,
  FieldTransform,
  Mutation,
  MutationResult,
  PatchMutation,
  Precondition,
  SetMutation,
  VerifyMutation
} from '../model/mutation';
import { normalizeTimestamp } from '../model/normalize';
import { ObjectValue } from '../model/object_value';
import { FieldPath, ResourcePath } from '../model/path';
import {
  ArrayRemoveTransformOperation,
  ArrayUnionTransformOperation,
  NumericIncrementTransformOperation,
  ServerTimestampTransform,
  TransformOperation
} from '../model/transform_operation';
import { isNanValue, isNullValue } from '../model/values';
import {
  ApiClientObjectMap as ProtoApiClientObjectMap,
  BatchGetDocumentsResponse as ProtoBatchGetDocumentsResponse,
  CompositeFilterOp as ProtoCompositeFilterOp,
  Cursor as ProtoCursor,
  Document as ProtoDocument,
  DocumentMask as ProtoDocumentMask,
  DocumentsTarget as ProtoDocumentsTarget,
  FieldFilterOp as ProtoFieldFilterOp,
  FieldReference as ProtoFieldReference,
  FieldTransform as ProtoFieldTransform,
  Filter as ProtoFilter,
  ListenResponse as ProtoListenResponse,
  Order as ProtoOrder,
  OrderDirection as ProtoOrderDirection,
  Precondition as ProtoPrecondition,
  QueryTarget as ProtoQueryTarget,
  Status as ProtoStatus,
  Target as ProtoTarget,
  TargetChangeTargetChangeType as ProtoTargetChangeTargetChangeType,
  Timestamp as ProtoTimestamp,
  Write as ProtoWrite,
  WriteResult as ProtoWriteResult
} from '../protos/firestore_proto_api';
import { debugAssert, fail, hardAssert } from '../util/assert';
import { ByteString } from '../util/byte_string';
import { Code, FirestoreError } from '../util/error';
import { isNullOrUndefined } from '../util/types';

import { ExistenceFilter } from './existence_filter';
import { Serializer } from './number_serializer';
import { mapCodeFromRpcCode } from './rpc_error';
import {
  DocumentWatchChange,
  ExistenceFilterChange,
  WatchChange,
  WatchTargetChange,
  WatchTargetChangeState
} from './watch_change';

const DIRECTIONS = (() => {
  const dirs: { [dir: string]: ProtoOrderDirection } = {};
  dirs[Direction.ASCENDING] = 'ASCENDING';
  dirs[Direction.DESCENDING] = 'DESCENDING';
  return dirs;
})();

const OPERATORS = (() => {
  const ops: { [op: string]: ProtoFieldFilterOp } = {};
  ops[Operator.LESS_THAN] = 'LESS_THAN';
  ops[Operator.LESS_THAN_OR_EQUAL] = 'LESS_THAN_OR_EQUAL';
  ops[Operator.GREATER_THAN] = 'GREATER_THAN';
  ops[Operator.GREATER_THAN_OR_EQUAL] = 'GREATER_THAN_OR_EQUAL';
  ops[Operator.EQUAL] = 'EQUAL';
  ops[Operator.NOT_EQUAL] = 'NOT_EQUAL';
  ops[Operator.ARRAY_CONTAINS] = 'ARRAY_CONTAINS';
  ops[Operator.IN] = 'IN';
  ops[Operator.NOT_IN] = 'NOT_IN';
  ops[Operator.ARRAY_CONTAINS_ANY] = 'ARRAY_CONTAINS_ANY';
  return ops;
})();

const COMPOSITE_OPERATORS = (() => {
  const ops: { [op: string]: ProtoCompositeFilterOp } = {};
  ops[CompositeOperator.AND] = 'AND';
  // TODO(orquery) change 'OPERATOR_UNSPECIFIED' to 'OR' when the updated protos are published
  ops[CompositeOperator.OR] = 'OPERATOR_UNSPECIFIED';
  return ops;
})();

function assertPresent(value: unknown, description: string): asserts value {
  debugAssert(!isNullOrUndefined(value), description + ' is missing');
}

/**
 * This class generates JsonObject values for the Datastore API suitable for
 * sending to either GRPC stub methods or via the JSON/HTTP REST API.
 *
 * The serializer supports both Protobuf.js and Proto3 JSON formats. By
 * setting `useProto3Json` to true, the serializer will use the Proto3 JSON
 * format.
 *
 * For a description of the Proto3 JSON format check
 * https://developers.google.com/protocol-buffers/docs/proto3#json
 *
 * TODO(klimt): We can remove the databaseId argument if we keep the full
 * resource name in documents.
 */
export class JsonProtoSerializer implements Serializer {
  constructor(
    readonly databaseId: DatabaseId,
    readonly useProto3Json: boolean
  ) {}
}

function fromRpcStatus(status: ProtoStatus): FirestoreError {
  const code =
    status.code === undefined ? Code.UNKNOWN : mapCodeFromRpcCode(status.code);
  return new FirestoreError(code, status.message || '');
}

/**
 * Returns a value for a number (or null) that's appropriate to put into
 * a google.protobuf.Int32Value proto.
 * DO NOT USE THIS FOR ANYTHING ELSE.
 * This method cheats. It's typed as returning "number" because that's what
 * our generated proto interfaces say Int32Value must be. But GRPC actually
 * expects a { value: <number> } struct.
 */
function toInt32Proto(
  serializer: JsonProtoSerializer,
  val: number | null
): number | { value: number } | null {
  if (serializer.useProto3Json || isNullOrUndefined(val)) {
    return val;
  } else {
    return { value: val };
  }
}

/**
 * Returns a number (or null) from a google.protobuf.Int32Value proto.
 */
function fromInt32Proto(
  val: number | { value: number } | undefined
): number | null {
  let result;
  if (typeof val === 'object') {
    result = val.value;
  } else {
    result = val;
  }
  return isNullOrUndefined(result) ? null : result;
}

/**
 * Returns a value for a Date that's appropriate to put into a proto.
 */
export function toTimestamp(
  serializer: JsonProtoSerializer,
  timestamp: Timestamp
): ProtoTimestamp {
  if (serializer.useProto3Json) {
    // Serialize to ISO-8601 date format, but with full nano resolution.
    // Since JS Date has only millis, let's only use it for the seconds and
    // then manually add the fractions to the end.
    const jsDateStr = new Date(timestamp.seconds * 1000).toISOString();
    // Remove .xxx frac part and Z in the end.
    const strUntilSeconds = jsDateStr.replace(/\.\d*/, '').replace('Z', '');
    // Pad the fraction out to 9 digits (nanos).
    const nanoStr = ('000000000' + timestamp.nanoseconds).slice(-9);

    return `${strUntilSeconds}.${nanoStr}Z`;
  } else {
    return {
      seconds: '' + timestamp.seconds,
      nanos: timestamp.nanoseconds
      // eslint-disable-next-line @typescript-eslint/no-explicit-any
    } as any;
  }
}

function fromTimestamp(date: ProtoTimestamp): Timestamp {
  const timestamp = normalizeTimestamp(date);
  return new Timestamp(timestamp.seconds, timestamp.nanos);
}

/**
 * Returns a value for bytes that's appropriate to put in a proto.
 *
 * Visible for testing.
 */
export function toBytes(
  serializer: JsonProtoSerializer,
  bytes: ByteString
): string | Uint8Array {
  if (serializer.useProto3Json) {
    return bytes.toBase64();
  } else {
    return bytes.toUint8Array();
  }
}

/**
 * Returns a ByteString based on the proto string value.
 */
export function fromBytes(
  serializer: JsonProtoSerializer,
  value: string | Uint8Array | undefined
): ByteString {
  if (serializer.useProto3Json) {
    hardAssert(
      value === undefined || typeof value === 'string',
      'value must be undefined or a string when using proto3 Json'
    );
    return ByteString.fromBase64String(value ? value : '');
  } else {
    hardAssert(
      value === undefined || value instanceof Uint8Array,
      'value must be undefined or Uint8Array'
    );
    return ByteString.fromUint8Array(value ? value : new Uint8Array());
  }
}

export function toVersion(
  serializer: JsonProtoSerializer,
  version: SnapshotVersion
): ProtoTimestamp {
  return toTimestamp(serializer, version.toTimestamp());
}

export function fromVersion(version: ProtoTimestamp): SnapshotVersion {
  hardAssert(!!version, "Trying to deserialize version that isn't set");
  return SnapshotVersion.fromTimestamp(fromTimestamp(version));
}

export function toResourceName(
  databaseId: DatabaseId,
  path: ResourcePath
): string {
  return fullyQualifiedPrefixPath(databaseId)
    .child('documents')
    .child(path)
    .canonicalString();
}

function fromResourceName(name: string): ResourcePath {
  const resource = ResourcePath.fromString(name);
  hardAssert(
    isValidResourceName(resource),
    'Tried to deserialize invalid key ' + resource.toString()
  );
  return resource;
}

export function toName(
  serializer: JsonProtoSerializer,
  key: DocumentKey
): string {
  return toResourceName(serializer.databaseId, key.path);
}

export function fromName(
  serializer: JsonProtoSerializer,
  name: string
): DocumentKey {
  const resource = fromResourceName(name);

  if (resource.get(1) !== serializer.databaseId.projectId) {
    throw new FirestoreError(
      Code.INVALID_ARGUMENT,
      'Tried to deserialize key from different project: ' +
        resource.get(1) +
        ' vs ' +
        serializer.databaseId.projectId
    );
  }

  if (resource.get(3) !== serializer.databaseId.database) {
    throw new FirestoreError(
      Code.INVALID_ARGUMENT,
      'Tried to deserialize key from different database: ' +
        resource.get(3) +
        ' vs ' +
        serializer.databaseId.database
    );
  }
  return new DocumentKey(extractLocalPathFromResourceName(resource));
}

function toQueryPath(
  serializer: JsonProtoSerializer,
  path: ResourcePath
): string {
  return toResourceName(serializer.databaseId, path);
}

function fromQueryPath(name: string): ResourcePath {
  const resourceName = fromResourceName(name);
  // In v1beta1 queries for collections at the root did not have a trailing
  // "/documents". In v1 all resource paths contain "/documents". Preserve the
  // ability to read the v1beta1 form for compatibility with queries persisted
  // in the local target cache.
  if (resourceName.length === 4) {
    return ResourcePath.emptyPath();
  }
  return extractLocalPathFromResourceName(resourceName);
}

export function getEncodedDatabaseId(serializer: JsonProtoSerializer): string {
  const path = new ResourcePath([
    'projects',
    serializer.databaseId.projectId,
    'databases',
    serializer.databaseId.database
  ]);
  return path.canonicalString();
}

function fullyQualifiedPrefixPath(databaseId: DatabaseId): ResourcePath {
  return new ResourcePath([
    'projects',
    databaseId.projectId,
    'databases',
    databaseId.database
  ]);
}

function extractLocalPathFromResourceName(
  resourceName: ResourcePath
): ResourcePath {
  hardAssert(
    resourceName.length > 4 && resourceName.get(4) === 'documents',
    'tried to deserialize invalid key ' + resourceName.toString()
  );
  return resourceName.popFirst(5);
}

/** Creates a Document proto from key and fields (but no create/update time) */
export function toMutationDocument(
  serializer: JsonProtoSerializer,
  key: DocumentKey,
  fields: ObjectValue
): ProtoDocument {
  return {
    name: toName(serializer, key),
    fields: fields.value.mapValue.fields
  };
}

export function toDocument(
  serializer: JsonProtoSerializer,
  document: MutableDocument
): ProtoDocument {
  debugAssert(
    !document.hasLocalMutations,
    "Can't serialize documents with mutations."
  );
  return {
    name: toName(serializer, document.key),
    fields: document.data.value.mapValue.fields,
    updateTime: toTimestamp(serializer, document.version.toTimestamp())
  };
}

export function fromDocument(
  serializer: JsonProtoSerializer,
  document: ProtoDocument,
  hasCommittedMutations?: boolean
): MutableDocument {
  const key = fromName(serializer, document.name!);
  const version = fromVersion(document.updateTime!);
  const data = new ObjectValue({ mapValue: { fields: document.fields } });
  const result = MutableDocument.newFoundDocument(key, version, data);
  if (hasCommittedMutations) {
    result.setHasCommittedMutations();
  }
  return hasCommittedMutations ? result.setHasCommittedMutations() : result;
}

function fromFound(
  serializer: JsonProtoSerializer,
  doc: ProtoBatchGetDocumentsResponse
): MutableDocument {
  hardAssert(
    !!doc.found,
    'Tried to deserialize a found document from a missing document.'
  );
  assertPresent(doc.found.name, 'doc.found.name');
  assertPresent(doc.found.updateTime, 'doc.found.updateTime');
  const key = fromName(serializer, doc.found.name);
  const version = fromVersion(doc.found.updateTime);
  const data = new ObjectValue({ mapValue: { fields: doc.found.fields } });
  return MutableDocument.newFoundDocument(key, version, data);
}

function fromMissing(
  serializer: JsonProtoSerializer,
  result: ProtoBatchGetDocumentsResponse
): MutableDocument {
  hardAssert(
    !!result.missing,
    'Tried to deserialize a missing document from a found document.'
  );
  hardAssert(
    !!result.readTime,
    'Tried to deserialize a missing document without a read time.'
  );
  const key = fromName(serializer, result.missing);
  const version = fromVersion(result.readTime);
  return MutableDocument.newNoDocument(key, version);
}

export function fromBatchGetDocumentsResponse(
  serializer: JsonProtoSerializer,
  result: ProtoBatchGetDocumentsResponse
): MutableDocument {
  if ('found' in result) {
    return fromFound(serializer, result);
  } else if ('missing' in result) {
    return fromMissing(serializer, result);
  }
  return fail('invalid batch get response: ' + JSON.stringify(result));
}

export function fromWatchChange(
  serializer: JsonProtoSerializer,
  change: ProtoListenResponse
): WatchChange {
  let watchChange: WatchChange;
  if ('targetChange' in change) {
    assertPresent(change.targetChange, 'targetChange');
    // proto3 default value is unset in JSON (undefined), so use 'NO_CHANGE'
    // if unset
    const state = fromWatchTargetChangeState(
      change.targetChange.targetChangeType || 'NO_CHANGE'
    );
    const targetIds: TargetId[] = change.targetChange.targetIds || [];

    const resumeToken = fromBytes(serializer, change.targetChange.resumeToken);
    const causeProto = change.targetChange!.cause;
    const cause = causeProto && fromRpcStatus(causeProto);
    watchChange = new WatchTargetChange(
      state,
      targetIds,
      resumeToken,
      cause || null
    );
  } else if ('documentChange' in change) {
    assertPresent(change.documentChange, 'documentChange');
    const entityChange = change.documentChange;
    assertPresent(entityChange.document, 'documentChange.name');
    assertPresent(entityChange.document.name, 'documentChange.document.name');
    assertPresent(
      entityChange.document.updateTime,
      'documentChange.document.updateTime'
    );
    const key = fromName(serializer, entityChange.document.name);
    const version = fromVersion(entityChange.document.updateTime);
    const data = new ObjectValue({
      mapValue: { fields: entityChange.document.fields }
    });
    const doc = MutableDocument.newFoundDocument(key, version, data);
    const updatedTargetIds = entityChange.targetIds || [];
    const removedTargetIds = entityChange.removedTargetIds || [];
    watchChange = new DocumentWatchChange(
      updatedTargetIds,
      removedTargetIds,
      doc.key,
      doc
    );
  } else if ('documentDelete' in change) {
    assertPresent(change.documentDelete, 'documentDelete');
    const docDelete = change.documentDelete;
    assertPresent(docDelete.document, 'documentDelete.document');
    const key = fromName(serializer, docDelete.document);
    const version = docDelete.readTime
      ? fromVersion(docDelete.readTime)
      : SnapshotVersion.min();
    const doc = MutableDocument.newNoDocument(key, version);
    const removedTargetIds = docDelete.removedTargetIds || [];
    watchChange = new DocumentWatchChange([], removedTargetIds, doc.key, doc);
  } else if ('documentRemove' in change) {
    assertPresent(change.documentRemove, 'documentRemove');
    const docRemove = change.documentRemove;
    assertPresent(docRemove.document, 'documentRemove');
    const key = fromName(serializer, docRemove.document);
    const removedTargetIds = docRemove.removedTargetIds || [];
    watchChange = new DocumentWatchChange([], removedTargetIds, key, null);
  } else if ('filter' in change) {
    // TODO(dimond): implement existence filter parsing with strategy.
    assertPresent(change.filter, 'filter');
    const filter = change.filter;
    assertPresent(filter.targetId, 'filter.targetId');
    const count = filter.count || 0;
    const existenceFilter = new ExistenceFilter(count);
    const targetId = filter.targetId;
    watchChange = new ExistenceFilterChange(targetId, existenceFilter);
  } else {
    return fail('Unknown change type ' + JSON.stringify(change));
  }
  return watchChange;
}

function fromWatchTargetChangeState(
  state: ProtoTargetChangeTargetChangeType
): WatchTargetChangeState {
  if (state === 'NO_CHANGE') {
    return WatchTargetChangeState.NoChange;
  } else if (state === 'ADD') {
    return WatchTargetChangeState.Added;
  } else if (state === 'REMOVE') {
    return WatchTargetChangeState.Removed;
  } else if (state === 'CURRENT') {
    return WatchTargetChangeState.Current;
  } else if (state === 'RESET') {
    return WatchTargetChangeState.Reset;
  } else {
    return fail('Got unexpected TargetChange.state: ' + state);
  }
}

export function versionFromListenResponse(
  change: ProtoListenResponse
): SnapshotVersion {
  // We have only reached a consistent snapshot for the entire stream if there
  // is a read_time set and it applies to all targets (i.e. the list of
  // targets is empty). The backend is guaranteed to send such responses.
  if (!('targetChange' in change)) {
    return SnapshotVersion.min();
  }
  const targetChange = change.targetChange!;
  if (targetChange.targetIds && targetChange.targetIds.length) {
    return SnapshotVersion.min();
  }
  if (!targetChange.readTime) {
    return SnapshotVersion.min();
  }
  return fromVersion(targetChange.readTime);
}

export function toMutation(
  serializer: JsonProtoSerializer,
  mutation: Mutation
): ProtoWrite {
  let result: ProtoWrite;
  if (mutation instanceof SetMutation) {
    result = {
      update: toMutationDocument(serializer, mutation.key, mutation.value)
    };
  } else if (mutation instanceof DeleteMutation) {
    result = { delete: toName(serializer, mutation.key) };
  } else if (mutation instanceof PatchMutation) {
    result = {
      update: toMutationDocument(serializer, mutation.key, mutation.data),
      updateMask: toDocumentMask(mutation.fieldMask)
    };
  } else if (mutation instanceof VerifyMutation) {
    result = {
      verify: toName(serializer, mutation.key)
    };
  } else {
    return fail('Unknown mutation type ' + mutation.type);
  }

  if (mutation.fieldTransforms.length > 0) {
    result.updateTransforms = mutation.fieldTransforms.map(transform =>
      toFieldTransform(serializer, transform)
    );
  }

  if (!mutation.precondition.isNone) {
    result.currentDocument = toPrecondition(serializer, mutation.precondition);
  }

  return result;
}

export function fromMutation(
  serializer: JsonProtoSerializer,
  proto: ProtoWrite
): Mutation {
  const precondition = proto.currentDocument
    ? fromPrecondition(proto.currentDocument)
    : Precondition.none();

  const fieldTransforms = proto.updateTransforms
    ? proto.updateTransforms.map(transform =>
        fromFieldTransform(serializer, transform)
      )
    : [];

  if (proto.update) {
    assertPresent(proto.update.name, 'name');
    const key = fromName(serializer, proto.update.name);
    const value = new ObjectValue({
      mapValue: { fields: proto.update.fields }
    });

    if (proto.updateMask) {
      const fieldMask = fromDocumentMask(proto.updateMask);
      return new PatchMutation(
        key,
        value,
        fieldMask,
        precondition,
        fieldTransforms
      );
    } else {
      return new SetMutation(key, value, precondition, fieldTransforms);
    }
  } else if (proto.delete) {
    const key = fromName(serializer, proto.delete);
    return new DeleteMutation(key, precondition);
  } else if (proto.verify) {
    const key = fromName(serializer, proto.verify);
    return new VerifyMutation(key, precondition);
  } else {
    return fail('unknown mutation proto: ' + JSON.stringify(proto));
  }
}

function toPrecondition(
  serializer: JsonProtoSerializer,
  precondition: Precondition
): ProtoPrecondition {
  debugAssert(!precondition.isNone, "Can't serialize an empty precondition");
  if (precondition.updateTime !== undefined) {
    return {
      updateTime: toVersion(serializer, precondition.updateTime)
    };
  } else if (precondition.exists !== undefined) {
    return { exists: precondition.exists };
  } else {
    return fail('Unknown precondition');
  }
}

function fromPrecondition(precondition: ProtoPrecondition): Precondition {
  if (precondition.updateTime !== undefined) {
    return Precondition.updateTime(fromVersion(precondition.updateTime));
  } else if (precondition.exists !== undefined) {
    return Precondition.exists(precondition.exists);
  } else {
    return Precondition.none();
  }
}

function fromWriteResult(
  proto: ProtoWriteResult,
  commitTime: ProtoTimestamp
): MutationResult {
  // NOTE: Deletes don't have an updateTime.
  let version = proto.updateTime
    ? fromVersion(proto.updateTime)
    : fromVersion(commitTime);

  if (version.isEqual(SnapshotVersion.min())) {
    // The Firestore Emulator currently returns an update time of 0 for
    // deletes of non-existing documents (rather than null). This breaks the
    // test "get deleted doc while offline with source=cache" as NoDocuments
    // with version 0 are filtered by IndexedDb's RemoteDocumentCache.
    // TODO(#2149): Remove this when Emulator is fixed
    version = fromVersion(commitTime);
  }

  return new MutationResult(version, proto.transformResults || []);
}

export function fromWriteResults(
  protos: ProtoWriteResult[] | undefined,
  commitTime?: ProtoTimestamp
): MutationResult[] {
  if (protos && protos.length > 0) {
    hardAssert(
      commitTime !== undefined,
      'Received a write result without a commit time'
    );
    return protos.map(proto => fromWriteResult(proto, commitTime));
  } else {
    return [];
  }
}

function toFieldTransform(
  serializer: JsonProtoSerializer,
  fieldTransform: FieldTransform
): ProtoFieldTransform {
  const transform = fieldTransform.transform;
  if (transform instanceof ServerTimestampTransform) {
    return {
      fieldPath: fieldTransform.field.canonicalString(),
      setToServerValue: 'REQUEST_TIME'
    };
  } else if (transform instanceof ArrayUnionTransformOperation) {
    return {
      fieldPath: fieldTransform.field.canonicalString(),
      appendMissingElements: {
        values: transform.elements
      }
    };
  } else if (transform instanceof ArrayRemoveTransformOperation) {
    return {
      fieldPath: fieldTransform.field.canonicalString(),
      removeAllFromArray: {
        values: transform.elements
      }
    };
  } else if (transform instanceof NumericIncrementTransformOperation) {
    return {
      fieldPath: fieldTransform.field.canonicalString(),
      increment: transform.operand
    };
  } else {
    throw fail('Unknown transform: ' + fieldTransform.transform);
  }
}

function fromFieldTransform(
  serializer: JsonProtoSerializer,
  proto: ProtoFieldTransform
): FieldTransform {
  let transform: TransformOperation | null = null;
  if ('setToServerValue' in proto) {
    hardAssert(
      proto.setToServerValue === 'REQUEST_TIME',
      'Unknown server value transform proto: ' + JSON.stringify(proto)
    );
    transform = new ServerTimestampTransform();
  } else if ('appendMissingElements' in proto) {
    const values = proto.appendMissingElements!.values || [];
    transform = new ArrayUnionTransformOperation(values);
  } else if ('removeAllFromArray' in proto) {
    const values = proto.removeAllFromArray!.values || [];
    transform = new ArrayRemoveTransformOperation(values);
  } else if ('increment' in proto) {
    transform = new NumericIncrementTransformOperation(
      serializer,
      proto.increment!
    );
  } else {
    fail('Unknown transform proto: ' + JSON.stringify(proto));
  }
  const fieldPath = FieldPath.fromServerFormat(proto.fieldPath!);
  return new FieldTransform(fieldPath, transform!);
}

export function toDocumentsTarget(
  serializer: JsonProtoSerializer,
  target: Target
): ProtoDocumentsTarget {
  return { documents: [toQueryPath(serializer, target.path)] };
}

export function fromDocumentsTarget(
  documentsTarget: ProtoDocumentsTarget
): Target {
  const count = documentsTarget.documents!.length;
  hardAssert(
    count === 1,
    'DocumentsTarget contained other than 1 document: ' + count
  );
  const name = documentsTarget.documents![0];
  return queryToTarget(newQueryForPath(fromQueryPath(name)));
}

export function toQueryTarget(
  serializer: JsonProtoSerializer,
  target: Target
): ProtoQueryTarget {
  // Dissect the path into parent, collectionId, and optional key filter.
  const result: ProtoQueryTarget = { structuredQuery: {} };
  const path = target.path;
  if (target.collectionGroup !== null) {
    debugAssert(
      path.length % 2 === 0,
      'Collection Group queries should be within a document path or root.'
    );
    result.parent = toQueryPath(serializer, path);
    result.structuredQuery!.from = [
      {
        collectionId: target.collectionGroup,
        allDescendants: true
      }
    ];
  } else {
    debugAssert(
      path.length % 2 !== 0,
      'Document queries with filters are not supported.'
    );
    result.parent = toQueryPath(serializer, path.popLast());
    result.structuredQuery!.from = [{ collectionId: path.lastSegment() }];
  }

<<<<<<< HEAD
  const where = encodeFilters(target.filters);
=======
  const where = toFilters(target.filters);
>>>>>>> 1e330505
  if (where) {
    result.structuredQuery!.where = where;
  }

  const orderBy = toOrder(target.orderBy);
  if (orderBy) {
    result.structuredQuery!.orderBy = orderBy;
  }

  const limit = toInt32Proto(serializer, target.limit);
  if (limit !== null) {
    result.structuredQuery!.limit = limit;
  }

  if (target.startAt) {
    result.structuredQuery!.startAt = toStartAtCursor(target.startAt);
  }
  if (target.endAt) {
    result.structuredQuery!.endAt = toEndAtCursor(target.endAt);
  }

  return result;
}

export function convertQueryTargetToQuery(target: ProtoQueryTarget): Query {
  let path = fromQueryPath(target.parent!);

  const query = target.structuredQuery!;
  const fromCount = query.from ? query.from.length : 0;
  let collectionGroup: string | null = null;
  if (fromCount > 0) {
    hardAssert(
      fromCount === 1,
      'StructuredQuery.from with more than one collection is not supported.'
    );
    const from = query.from![0];
    if (from.allDescendants) {
      collectionGroup = from.collectionId!;
    } else {
      path = path.child(from.collectionId!);
    }
  }

  let filterBy: Filter[] = [];
  if (query.where) {
<<<<<<< HEAD
    filterBy = decodeFilters(query.where);
=======
    filterBy = fromFilters(query.where);
>>>>>>> 1e330505
  }

  let orderBy: OrderBy[] = [];
  if (query.orderBy) {
    orderBy = fromOrder(query.orderBy);
  }

  let limit: number | null = null;
  if (query.limit) {
    limit = fromInt32Proto(query.limit);
  }

  let startAt: Bound | null = null;
  if (query.startAt) {
    startAt = fromStartAtCursor(query.startAt);
  }

  let endAt: Bound | null = null;
  if (query.endAt) {
    endAt = fromEndAtCursor(query.endAt);
  }

  return newQuery(
    path,
    collectionGroup,
    orderBy,
    filterBy,
    limit,
    LimitType.First,
    startAt,
    endAt
  );
}

export function fromQueryTarget(target: ProtoQueryTarget): Target {
  return queryToTarget(convertQueryTargetToQuery(target));
}

export function toListenRequestLabels(
  serializer: JsonProtoSerializer,
  targetData: TargetData
): ProtoApiClientObjectMap<string> | null {
  const value = toLabel(serializer, targetData.purpose);
  if (value == null) {
    return null;
  } else {
    return {
      'goog-listen-tags': value
    };
  }
}

function toLabel(
  serializer: JsonProtoSerializer,
  purpose: TargetPurpose
): string | null {
  switch (purpose) {
    case TargetPurpose.Listen:
      return null;
    case TargetPurpose.ExistenceFilterMismatch:
      return 'existence-filter-mismatch';
    case TargetPurpose.LimboResolution:
      return 'limbo-document';
    default:
      return fail('Unrecognized query purpose: ' + purpose);
  }
}

export function toTarget(
  serializer: JsonProtoSerializer,
  targetData: TargetData
): ProtoTarget {
  let result: ProtoTarget;
  const target = targetData.target;

  if (targetIsDocumentTarget(target)) {
    result = { documents: toDocumentsTarget(serializer, target) };
  } else {
    result = { query: toQueryTarget(serializer, target) };
  }

  result.targetId = targetData.targetId;

  if (targetData.resumeToken.approximateByteSize() > 0) {
    result.resumeToken = toBytes(serializer, targetData.resumeToken);
  } else if (targetData.snapshotVersion.compareTo(SnapshotVersion.min()) > 0) {
    // TODO(wuandy): Consider removing above check because it is most likely true.
    // Right now, many tests depend on this behaviour though (leaving min() out
    // of serialization).
    result.readTime = toTimestamp(
      serializer,
      targetData.snapshotVersion.toTimestamp()
    );
  }

  return result;
}

<<<<<<< HEAD
function encodeFilters(filters: Filter[]): ProtoFilter | undefined {
=======
function toFilters(filters: Filter[]): ProtoFilter | undefined {
>>>>>>> 1e330505
  if (filters.length === 0) {
    return;
  }

<<<<<<< HEAD
  return encodeFilter(CompositeFilter.create(filters, CompositeOperator.AND));
}

function decodeFilters(filter: ProtoFilter): Filter[] {
  const result = decodeFilter(filter);
=======
  return toFilter(CompositeFilter.create(filters, CompositeOperator.AND));
}

function fromFilters(filter: ProtoFilter): Filter[] {
  const result = fromFilter(filter);
>>>>>>> 1e330505

  // Instead of a singletonList containing AND(F1, F2, ...), we can return a list containing F1,
  // F2, ...
  // TODO(orquery): Once proper support for composite filters has been completed, we can remove
  // this flattening from here.
  if (
    result instanceof CompositeFilter &&
    compositeFilterIsFlatConjunction(result)
  ) {
<<<<<<< HEAD
    return result.getFilters();
=======
    // Copy the readonly array into a mutable array
    return Object.assign([], result.getFilters());
>>>>>>> 1e330505
  }

  return [result];
}

<<<<<<< HEAD
function decodeFilter(filter: ProtoFilter): Filter {
  if (filter.unaryFilter !== undefined) {
    return decodeUnaryFilter(filter);
  } else if (filter.fieldFilter !== undefined) {
    return decodeFieldFilter(filter);
  } else if (filter.compositeFilter !== undefined) {
    return decodeCompositeFilter(filter);
=======
function fromFilter(filter: ProtoFilter): Filter {
  if (filter.unaryFilter !== undefined) {
    return fromUnaryFilter(filter);
  } else if (filter.fieldFilter !== undefined) {
    return fromFieldFilter(filter);
  } else if (filter.compositeFilter !== undefined) {
    return fromCompositeFilter(filter);
>>>>>>> 1e330505
  } else {
    return fail('Unknown filter: ' + JSON.stringify(filter));
  }
}

function toOrder(orderBys: OrderBy[]): ProtoOrder[] | undefined {
  if (orderBys.length === 0) {
    return;
  }
  return orderBys.map(order => toPropertyOrder(order));
}

function fromOrder(orderBys: ProtoOrder[]): OrderBy[] {
  return orderBys.map(order => fromPropertyOrder(order));
}

function toStartAtCursor(cursor: Bound): ProtoCursor {
  return {
    before: cursor.inclusive,
    values: cursor.position
  };
}

function toEndAtCursor(cursor: Bound): ProtoCursor {
  return {
    before: !cursor.inclusive,
    values: cursor.position
  };
}

function fromStartAtCursor(cursor: ProtoCursor): Bound {
  const inclusive = !!cursor.before;
  const position = cursor.values || [];
  return new Bound(position, inclusive);
}

function fromEndAtCursor(cursor: ProtoCursor): Bound {
  const inclusive = !cursor.before;
  const position = cursor.values || [];
  return new Bound(position, inclusive);
}

// visible for testing
export function toDirection(dir: Direction): ProtoOrderDirection {
  return DIRECTIONS[dir];
}

// visible for testing
export function fromDirection(
  dir: ProtoOrderDirection | undefined
): Direction | undefined {
  switch (dir) {
    case 'ASCENDING':
      return Direction.ASCENDING;
    case 'DESCENDING':
      return Direction.DESCENDING;
    default:
      return undefined;
  }
}

// visible for testing
export function toOperatorName(op: Operator): ProtoFieldFilterOp {
  return OPERATORS[op];
}

export function toCompositeOperatorName(
  op: CompositeOperator
): ProtoCompositeFilterOp {
  return COMPOSITE_OPERATORS[op];
}

export function fromOperatorName(op: ProtoFieldFilterOp): Operator {
  switch (op) {
    case 'EQUAL':
      return Operator.EQUAL;
    case 'NOT_EQUAL':
      return Operator.NOT_EQUAL;
    case 'GREATER_THAN':
      return Operator.GREATER_THAN;
    case 'GREATER_THAN_OR_EQUAL':
      return Operator.GREATER_THAN_OR_EQUAL;
    case 'LESS_THAN':
      return Operator.LESS_THAN;
    case 'LESS_THAN_OR_EQUAL':
      return Operator.LESS_THAN_OR_EQUAL;
    case 'ARRAY_CONTAINS':
      return Operator.ARRAY_CONTAINS;
    case 'IN':
      return Operator.IN;
    case 'NOT_IN':
      return Operator.NOT_IN;
    case 'ARRAY_CONTAINS_ANY':
      return Operator.ARRAY_CONTAINS_ANY;
    case 'OPERATOR_UNSPECIFIED':
      return fail('Unspecified operator');
    default:
      return fail('Unknown operator');
  }
}

export function fromCompositeOperatorName(
  op: ProtoCompositeFilterOp
): CompositeOperator {
  // TODO(orquery) support OR
  switch (op) {
    case 'AND':
      return CompositeOperator.AND;
<<<<<<< HEAD
    // TODO(orquery) update when OR operatore is supported in ProtoCompositeFilterOp
    // case 'OPERATOR_UNSPECIFIED':
    //   return fail('Unspecified operator');
=======
    // TODO(orquery) update when OR operator is supported in ProtoCompositeFilterOp
    //    OPERATOR_UNSPECIFIED should fail and OR should return OR
>>>>>>> 1e330505
    case 'OPERATOR_UNSPECIFIED':
      return CompositeOperator.OR;
    default:
      return fail('Unknown operator');
  }
}

export function toFieldPathReference(path: FieldPath): ProtoFieldReference {
  return { fieldPath: path.canonicalString() };
}

export function fromFieldPathReference(
  fieldReference: ProtoFieldReference
): FieldPath {
  return FieldPath.fromServerFormat(fieldReference.fieldPath!);
}

// visible for testing
export function toPropertyOrder(orderBy: OrderBy): ProtoOrder {
  return {
    field: toFieldPathReference(orderBy.field),
    direction: toDirection(orderBy.dir)
  };
}

export function fromPropertyOrder(orderBy: ProtoOrder): OrderBy {
  return new OrderBy(
    fromFieldPathReference(orderBy.field!),
    fromDirection(orderBy.direction)
  );
}

// visible for testing
<<<<<<< HEAD
export function encodeFilter(filter: Filter): ProtoFilter {
  if (filter instanceof FieldFilter) {
    return encodeUnaryOrFieldFilter(filter);
  } else if (filter instanceof CompositeFilter) {
    return encodeCompositeFilter(filter);
  } else {
    return fail('Unrecognized filter type ' + JSON.stringify(filter));
  }
}

export function encodeCompositeFilter(filter: CompositeFilter): ProtoFilter {
  const protos = filter.getFilters().map(filter => encodeFilter(filter));

  if (protos.length === 1) {
    return protos[0];
  }

  return {
    compositeFilter: {
      op: toCompositeOperatorName(filter.op),
      filters: protos
    }
  };
}

export function encodeUnaryOrFieldFilter(filter: FieldFilter): ProtoFilter {
=======
export function toFilter(filter: Filter): ProtoFilter {
  if (filter instanceof FieldFilter) {
    return toUnaryOrFieldFilter(filter);
  } else if (filter instanceof CompositeFilter) {
    return toCompositeFilter(filter);
  } else {
    return fail('Unrecognized filter type ' + JSON.stringify(filter));
  }
}

export function toCompositeFilter(filter: CompositeFilter): ProtoFilter {
  const protos = filter.getFilters().map(filter => toFilter(filter));

  if (protos.length === 1) {
    return protos[0];
  }

  return {
    compositeFilter: {
      op: toCompositeOperatorName(filter.op),
      filters: protos
    }
  };
}

export function toUnaryOrFieldFilter(filter: FieldFilter): ProtoFilter {
>>>>>>> 1e330505
  if (filter.op === Operator.EQUAL) {
    if (isNanValue(filter.value)) {
      return {
        unaryFilter: {
          field: toFieldPathReference(filter.field),
          op: 'IS_NAN'
        }
      };
    } else if (isNullValue(filter.value)) {
      return {
        unaryFilter: {
          field: toFieldPathReference(filter.field),
          op: 'IS_NULL'
        }
      };
    }
  } else if (filter.op === Operator.NOT_EQUAL) {
    if (isNanValue(filter.value)) {
      return {
        unaryFilter: {
          field: toFieldPathReference(filter.field),
          op: 'IS_NOT_NAN'
        }
      };
    } else if (isNullValue(filter.value)) {
      return {
        unaryFilter: {
          field: toFieldPathReference(filter.field),
          op: 'IS_NOT_NULL'
        }
      };
    }
  }
  return {
    fieldFilter: {
      field: toFieldPathReference(filter.field),
      op: toOperatorName(filter.op),
      value: filter.value
    }
  };
}

export function decodeUnaryFilter(filter: ProtoFilter): Filter {
  switch (filter.unaryFilter!.op!) {
    case 'IS_NAN':
      const nanField = fromFieldPathReference(filter.unaryFilter!.field!);
      return FieldFilter.create(nanField, Operator.EQUAL, {
        doubleValue: NaN
      });
    case 'IS_NULL':
      const nullField = fromFieldPathReference(filter.unaryFilter!.field!);
      return FieldFilter.create(nullField, Operator.EQUAL, {
        nullValue: 'NULL_VALUE'
      });
    case 'IS_NOT_NAN':
      const notNanField = fromFieldPathReference(filter.unaryFilter!.field!);
      return FieldFilter.create(notNanField, Operator.NOT_EQUAL, {
        doubleValue: NaN
      });
    case 'IS_NOT_NULL':
      const notNullField = fromFieldPathReference(filter.unaryFilter!.field!);
      return FieldFilter.create(notNullField, Operator.NOT_EQUAL, {
        nullValue: 'NULL_VALUE'
      });
    case 'OPERATOR_UNSPECIFIED':
      return fail('Unspecified filter');
    default:
      return fail('Unknown filter');
  }
}

<<<<<<< HEAD
export function decodeFieldFilter(filter: ProtoFilter): FieldFilter {
=======
export function fromFieldFilter(filter: ProtoFilter): FieldFilter {
>>>>>>> 1e330505
  return FieldFilter.create(
    fromFieldPathReference(filter.fieldFilter!.field!),
    fromOperatorName(filter.fieldFilter!.op!),
    filter.fieldFilter!.value!
  );
}

<<<<<<< HEAD
export function decodeCompositeFilter(filter: ProtoFilter): CompositeFilter {
  return CompositeFilter.create(
    filter.compositeFilter!.filters!.map(filter => decodeFilter(filter)),
=======
export function fromCompositeFilter(filter: ProtoFilter): CompositeFilter {
  return CompositeFilter.create(
    filter.compositeFilter!.filters!.map(filter => fromFilter(filter)),
>>>>>>> 1e330505
    fromCompositeOperatorName(filter.compositeFilter!.op!)
  );
}

export function toDocumentMask(fieldMask: FieldMask): ProtoDocumentMask {
  const canonicalFields: string[] = [];
  fieldMask.fields.forEach(field =>
    canonicalFields.push(field.canonicalString())
  );
  return {
    fieldPaths: canonicalFields
  };
}

export function fromDocumentMask(proto: ProtoDocumentMask): FieldMask {
  const paths = proto.fieldPaths || [];
  return new FieldMask(paths.map(path => FieldPath.fromServerFormat(path)));
}

export function isValidResourceName(path: ResourcePath): boolean {
  // Resource names have at least 4 components (project ID, database ID)
  return (
    path.length >= 4 &&
    path.get(0) === 'projects' &&
    path.get(2) === 'databases'
  );
}<|MERGE_RESOLUTION|>--- conflicted
+++ resolved
@@ -839,11 +839,7 @@
     result.structuredQuery!.from = [{ collectionId: path.lastSegment() }];
   }
 
-<<<<<<< HEAD
-  const where = encodeFilters(target.filters);
-=======
   const where = toFilters(target.filters);
->>>>>>> 1e330505
   if (where) {
     result.structuredQuery!.where = where;
   }
@@ -889,11 +885,7 @@
 
   let filterBy: Filter[] = [];
   if (query.where) {
-<<<<<<< HEAD
-    filterBy = decodeFilters(query.where);
-=======
     filterBy = fromFilters(query.where);
->>>>>>> 1e330505
   }
 
   let orderBy: OrderBy[] = [];
@@ -992,28 +984,16 @@
   return result;
 }
 
-<<<<<<< HEAD
-function encodeFilters(filters: Filter[]): ProtoFilter | undefined {
-=======
 function toFilters(filters: Filter[]): ProtoFilter | undefined {
->>>>>>> 1e330505
   if (filters.length === 0) {
     return;
   }
 
-<<<<<<< HEAD
-  return encodeFilter(CompositeFilter.create(filters, CompositeOperator.AND));
-}
-
-function decodeFilters(filter: ProtoFilter): Filter[] {
-  const result = decodeFilter(filter);
-=======
   return toFilter(CompositeFilter.create(filters, CompositeOperator.AND));
 }
 
 function fromFilters(filter: ProtoFilter): Filter[] {
   const result = fromFilter(filter);
->>>>>>> 1e330505
 
   // Instead of a singletonList containing AND(F1, F2, ...), we can return a list containing F1,
   // F2, ...
@@ -1023,26 +1003,13 @@
     result instanceof CompositeFilter &&
     compositeFilterIsFlatConjunction(result)
   ) {
-<<<<<<< HEAD
+
     return result.getFilters();
-=======
-    // Copy the readonly array into a mutable array
-    return Object.assign([], result.getFilters());
->>>>>>> 1e330505
   }
 
   return [result];
 }
 
-<<<<<<< HEAD
-function decodeFilter(filter: ProtoFilter): Filter {
-  if (filter.unaryFilter !== undefined) {
-    return decodeUnaryFilter(filter);
-  } else if (filter.fieldFilter !== undefined) {
-    return decodeFieldFilter(filter);
-  } else if (filter.compositeFilter !== undefined) {
-    return decodeCompositeFilter(filter);
-=======
 function fromFilter(filter: ProtoFilter): Filter {
   if (filter.unaryFilter !== undefined) {
     return fromUnaryFilter(filter);
@@ -1050,7 +1017,6 @@
     return fromFieldFilter(filter);
   } else if (filter.compositeFilter !== undefined) {
     return fromCompositeFilter(filter);
->>>>>>> 1e330505
   } else {
     return fail('Unknown filter: ' + JSON.stringify(filter));
   }
@@ -1159,14 +1125,8 @@
   switch (op) {
     case 'AND':
       return CompositeOperator.AND;
-<<<<<<< HEAD
-    // TODO(orquery) update when OR operatore is supported in ProtoCompositeFilterOp
-    // case 'OPERATOR_UNSPECIFIED':
-    //   return fail('Unspecified operator');
-=======
     // TODO(orquery) update when OR operator is supported in ProtoCompositeFilterOp
     //    OPERATOR_UNSPECIFIED should fail and OR should return OR
->>>>>>> 1e330505
     case 'OPERATOR_UNSPECIFIED':
       return CompositeOperator.OR;
     default:
@@ -1200,19 +1160,18 @@
 }
 
 // visible for testing
-<<<<<<< HEAD
-export function encodeFilter(filter: Filter): ProtoFilter {
+export function toFilter(filter: Filter): ProtoFilter {
   if (filter instanceof FieldFilter) {
-    return encodeUnaryOrFieldFilter(filter);
+    return toUnaryOrFieldFilter(filter);
   } else if (filter instanceof CompositeFilter) {
-    return encodeCompositeFilter(filter);
+    return toCompositeFilter(filter);
   } else {
     return fail('Unrecognized filter type ' + JSON.stringify(filter));
   }
 }
 
-export function encodeCompositeFilter(filter: CompositeFilter): ProtoFilter {
-  const protos = filter.getFilters().map(filter => encodeFilter(filter));
+export function toCompositeFilter(filter: CompositeFilter): ProtoFilter {
+  const protos = filter.getFilters().map(filter => toFilter(filter));
 
   if (protos.length === 1) {
     return protos[0];
@@ -1226,35 +1185,7 @@
   };
 }
 
-export function encodeUnaryOrFieldFilter(filter: FieldFilter): ProtoFilter {
-=======
-export function toFilter(filter: Filter): ProtoFilter {
-  if (filter instanceof FieldFilter) {
-    return toUnaryOrFieldFilter(filter);
-  } else if (filter instanceof CompositeFilter) {
-    return toCompositeFilter(filter);
-  } else {
-    return fail('Unrecognized filter type ' + JSON.stringify(filter));
-  }
-}
-
-export function toCompositeFilter(filter: CompositeFilter): ProtoFilter {
-  const protos = filter.getFilters().map(filter => toFilter(filter));
-
-  if (protos.length === 1) {
-    return protos[0];
-  }
-
-  return {
-    compositeFilter: {
-      op: toCompositeOperatorName(filter.op),
-      filters: protos
-    }
-  };
-}
-
 export function toUnaryOrFieldFilter(filter: FieldFilter): ProtoFilter {
->>>>>>> 1e330505
   if (filter.op === Operator.EQUAL) {
     if (isNanValue(filter.value)) {
       return {
@@ -1297,7 +1228,7 @@
   };
 }
 
-export function decodeUnaryFilter(filter: ProtoFilter): Filter {
+export function fromUnaryFilter(filter: ProtoFilter): Filter {
   switch (filter.unaryFilter!.op!) {
     case 'IS_NAN':
       const nanField = fromFieldPathReference(filter.unaryFilter!.field!);
@@ -1326,11 +1257,7 @@
   }
 }
 
-<<<<<<< HEAD
-export function decodeFieldFilter(filter: ProtoFilter): FieldFilter {
-=======
 export function fromFieldFilter(filter: ProtoFilter): FieldFilter {
->>>>>>> 1e330505
   return FieldFilter.create(
     fromFieldPathReference(filter.fieldFilter!.field!),
     fromOperatorName(filter.fieldFilter!.op!),
@@ -1338,15 +1265,9 @@
   );
 }
 
-<<<<<<< HEAD
-export function decodeCompositeFilter(filter: ProtoFilter): CompositeFilter {
-  return CompositeFilter.create(
-    filter.compositeFilter!.filters!.map(filter => decodeFilter(filter)),
-=======
 export function fromCompositeFilter(filter: ProtoFilter): CompositeFilter {
   return CompositeFilter.create(
     filter.compositeFilter!.filters!.map(filter => fromFilter(filter)),
->>>>>>> 1e330505
     fromCompositeOperatorName(filter.compositeFilter!.op!)
   );
 }
