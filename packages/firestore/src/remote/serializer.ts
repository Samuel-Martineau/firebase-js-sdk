--- conflicted
+++ resolved
@@ -968,20 +968,15 @@
     result = { query: toQueryTarget(serializer, target) };
   }
 
-<<<<<<< HEAD
-    if (targetData.resumeToken.approximateByteSize() > 0) {
-      result.resumeToken = this.toBytes(targetData.resumeToken);
-    } else if (targetData.snapshotVersion.compareTo(SnapshotVersion.min())) {
-      result.readTime = this.toTimestamp(
-        targetData.snapshotVersion.toTimestamp()
-      );
-    }
-=======
   result.targetId = targetData.targetId;
->>>>>>> 99610d7d
 
   if (targetData.resumeToken.approximateByteSize() > 0) {
     result.resumeToken = toBytes(serializer, targetData.resumeToken);
+  } else if (targetData.snapshotVersion.compareTo(SnapshotVersion.min()) > 0) {
+    result.readTime = toTimestamp(
+      serializer,
+      targetData.snapshotVersion.toTimestamp()
+    );
   }
 
   return result;
