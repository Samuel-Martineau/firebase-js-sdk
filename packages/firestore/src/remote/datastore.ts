--- conflicted
+++ resolved
@@ -78,13 +78,6 @@
     super();
   }
 
-<<<<<<< HEAD
-  get databaseId(): DatabaseId {
-    return this.serializer.databaseId;
-  }
-
-=======
->>>>>>> aa21221a
   verifyInitialized(): void {
     debugAssert(!!this.connection, 'Datastore.start() not called');
     if (this.terminated) {
