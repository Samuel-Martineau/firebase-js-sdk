--- conflicted
+++ resolved
@@ -151,15 +151,9 @@
   DbType extends DocumentData
 >(
   firestore: Firestore,
-<<<<<<< HEAD
   query: Query<AppType, DbType>,
-  aggregateResult: ObjectValue
+  aggregateResult: ApiClientObjectMap<Value>
 ): AggregateQuerySnapshot<AggregateSpecType, AppType, DbType> {
-=======
-  query: Query<unknown>,
-  aggregateResult: ApiClientObjectMap<Value>
-): AggregateQuerySnapshot<T> {
->>>>>>> 9f2ce14b
   const userDataWriter = new ExpUserDataWriter(firestore);
   return new AggregateQuerySnapshot<AggregateSpecType, AppType, DbType>(
     query,
