--- conflicted
+++ resolved
@@ -19,15 +19,12 @@
 
 import { CredentialsProvider } from '../api/credentials';
 import { User } from '../auth/user';
-<<<<<<< HEAD
-import { getNamedQuery, LocalStore } from '../local/local_store';
-=======
 import {
+  getNamedQuery,
   executeQuery,
   LocalStore,
   readLocalDocument
 } from '../local/local_store';
->>>>>>> e8b950fd
 import { GarbageCollectionScheduler, Persistence } from '../local/persistence';
 import { Document, NoDocument } from '../model/document';
 import { DocumentKey } from '../model/document_key';
