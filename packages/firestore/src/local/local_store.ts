/**
 * @license
 * Copyright 2017 Google LLC
 *
 * Licensed under the Apache License, Version 2.0 (the "License");
 * you may not use this file except in compliance with the License.
 * You may obtain a copy of the License at
 *
 *   http://www.apache.org/licenses/LICENSE-2.0
 *
 * Unless required by applicable law or agreed to in writing, software
 * distributed under the License is distributed on an "AS IS" BASIS,
 * WITHOUT WARRANTIES OR CONDITIONS OF ANY KIND, either express or implied.
 * See the License for the specific language governing permissions and
 * limitations under the License.
 */

import { Timestamp } from '../api/timestamp';
import { User } from '../auth/user';
import { Query } from '../core/query';
import { SnapshotVersion } from '../core/snapshot_version';
import { canonifyTarget, Target, targetEquals } from '../core/target';
import { BatchId, TargetId } from '../core/types';
import {
  DocumentKeySet,
  documentKeySet,
  DocumentMap,
  documentVersionMap,
  DocumentVersionMap,
  maybeDocumentMap,
  MaybeDocumentMap
} from '../model/collections';
import { MaybeDocument, NoDocument } from '../model/document';
import { DocumentKey } from '../model/document_key';
import { Mutation, PatchMutation, Precondition } from '../model/mutation';
import {
  BATCHID_UNKNOWN,
  MutationBatch,
  MutationBatchResult
} from '../model/mutation_batch';
import { RemoteEvent, TargetChange } from '../remote/remote_event';
import { debugAssert, debugCast, hardAssert } from '../util/assert';
import { Code, FirestoreError } from '../util/error';
import { logDebug } from '../util/log';
import { primitiveComparator } from '../util/misc';
import { ObjectMap } from '../util/obj_map';
import { SortedMap } from '../util/sorted_map';

import { LocalDocumentsView } from './local_documents_view';
import { LocalViewChanges } from './local_view_changes';
import { LruGarbageCollector, LruResults } from './lru_garbage_collector';
import { MutationQueue } from './mutation_queue';
import {
  Persistence,
  PersistenceTransaction,
  PRIMARY_LEASE_LOST_ERROR_MSG
} from './persistence';
import { PersistencePromise } from './persistence_promise';
import { TargetCache } from './target_cache';
import { QueryEngine } from './query_engine';
import { RemoteDocumentCache } from './remote_document_cache';
import { RemoteDocumentChangeBuffer } from './remote_document_change_buffer';
import { ClientId } from './shared_client_state';
import { TargetData, TargetPurpose } from './target_data';
import { IndexedDbPersistence } from './indexeddb_persistence';
import { IndexedDbMutationQueue } from './indexeddb_mutation_queue';
import { IndexedDbRemoteDocumentCache } from './indexeddb_remote_document_cache';
import { IndexedDbTargetCache } from './indexeddb_target_cache';
import { extractFieldMask } from '../model/object_value';
import { isIndexedDbTransactionError } from './simple_db';
import * as bundleProto from '../protos/firestore_bundle_proto';
import { BundleConverter, BundledDocuments, NamedQuery } from '../core/bundle';
import { BundleCache } from './bundle_cache';
<<<<<<< HEAD
=======
import { JsonProtoSerializer } from '../remote/serializer';
>>>>>>> 2e73801a

const LOG_TAG = 'LocalStore';

/** The result of a write to the local store. */
export interface LocalWriteResult {
  batchId: BatchId;
  changes: MaybeDocumentMap;
}

/** The result of a user-change operation in the local store. */
export interface UserChangeResult {
  readonly affectedDocuments: MaybeDocumentMap;
  readonly removedBatchIds: BatchId[];
  readonly addedBatchIds: BatchId[];
}

/** The result of executing a query against the local store. */
export interface QueryResult {
  readonly documents: DocumentMap;
  readonly remoteKeys: DocumentKeySet;
}

/**
 * Local storage in the Firestore client. Coordinates persistence components
 * like the mutation queue and remote document cache to present a
 * latency-compensated view of stored data.
 *
 * The LocalStore is responsible for accepting mutations from the Sync Engine.
 * Writes from the client are put into a queue as provisional Mutations until
 * they are processed by the RemoteStore and confirmed as having been written
 * to the server.
 *
 * The local store provides the local version of documents that have been
 * modified locally. It maintains the constraint:
 *
 *   LocalDocument = RemoteDocument + Active(LocalMutations)
 *
 * (Active mutations are those that are enqueued and have not been previously
 * acknowledged or rejected).
 *
 * The RemoteDocument ("ground truth") state is provided via the
 * applyChangeBatch method. It will be some version of a server-provided
 * document OR will be a server-provided document PLUS acknowledged mutations:
 *
 *   RemoteDocument' = RemoteDocument + Acknowledged(LocalMutations)
 *
 * Note that this "dirty" version of a RemoteDocument will not be identical to a
 * server base version, since it has LocalMutations added to it pending getting
 * an authoritative copy from the server.
 *
 * Since LocalMutations can be rejected by the server, we have to be able to
 * revert a LocalMutation that has already been applied to the LocalDocument
 * (typically done by replaying all remaining LocalMutations to the
 * RemoteDocument to re-apply).
 *
 * The LocalStore is responsible for the garbage collection of the documents it
 * contains. For now, it every doc referenced by a view, the mutation queue, or
 * the RemoteStore.
 *
 * It also maintains the persistence of mapping queries to resume tokens and
 * target ids. It needs to know this data about queries to properly know what
 * docs it would be allowed to garbage collect.
 *
 * The LocalStore must be able to efficiently execute queries against its local
 * cache of the documents, to provide the initial set of results before any
 * remote changes have been received.
 *
 * Note: In TypeScript, most methods return Promises since the implementation
 * may rely on fetching data from IndexedDB which is async.
 * These Promises will only be rejected on an I/O error or other internal
 * (unexpected) failure (e.g. failed assert) and always represent an
 * unrecoverable error (should be caught / reported by the async_queue).
 */
export interface LocalStore {
  /** Starts the LocalStore. */
  start(): Promise<void>;

  /**
   * Tells the LocalStore that the currently authenticated user has changed.
   *
   * In response the local store switches the mutation queue to the new user and
   * returns any resulting document changes.
   */
  // PORTING NOTE: Android and iOS only return the documents affected by the
  // change.
  handleUserChange(user: User): Promise<UserChangeResult>;

  /* Accept locally generated Mutations and commit them to storage. */
  localWrite(mutations: Mutation[]): Promise<LocalWriteResult>;

  /**
   * Acknowledge the given batch.
   *
   * On the happy path when a batch is acknowledged, the local store will
   *
   *  + remove the batch from the mutation queue;
   *  + apply the changes to the remote document cache;
   *  + recalculate the latency compensated view implied by those changes (there
   *    may be mutations in the queue that affect the documents but haven't been
   *    acknowledged yet); and
   *  + give the changed documents back the sync engine
   *
   * @returns The resulting (modified) documents.
   */
  acknowledgeBatch(batchResult: MutationBatchResult): Promise<MaybeDocumentMap>;

  /**
   * Remove mutations from the MutationQueue for the specified batch;
   * LocalDocuments will be recalculated.
   *
   * @returns The resulting modified documents.
   */
  rejectBatch(batchId: BatchId): Promise<MaybeDocumentMap>;

  /**
   * Returns the largest (latest) batch id in mutation queue that is pending
   * server response.
   *
   * Returns `BATCHID_UNKNOWN` if the queue is empty.
   */
  getHighestUnacknowledgedBatchId(): Promise<BatchId>;

  /**
   * Returns the last consistent snapshot processed (used by the RemoteStore to
   * determine whether to buffer incoming snapshots from the backend).
   */
  getLastRemoteSnapshotVersion(): Promise<SnapshotVersion>;

  /**
   * Update the "ground-state" (remote) documents. We assume that the remote
   * event reflects any write batches that have been acknowledged or rejected
   * (i.e. we do not re-apply local mutations to updates from this event).
   *
   * LocalDocuments are re-calculated if there are remaining mutations in the
   * queue.
   */
  applyRemoteEvent(remoteEvent: RemoteEvent): Promise<MaybeDocumentMap>;

  /**
   * Notify local store of the changed views to locally pin documents.
   */
  notifyLocalViewChanges(viewChanges: LocalViewChanges[]): Promise<void>;

  /**
   * Gets the mutation batch after the passed in batchId in the mutation queue
   * or null if empty.
   * @param afterBatchId If provided, the batch to search after.
   * @returns The next mutation or null if there wasn't one.
   */
  nextMutationBatch(afterBatchId?: BatchId): Promise<MutationBatch | null>;

  /**
   * Read the current value of a Document with a given key or null if not
   * found - used for testing.
   */
  readDocument(key: DocumentKey): Promise<MaybeDocument | null>;

  /**
   * Assigns the given target an internal ID so that its results can be pinned so
   * they don't get GC'd. A target must be allocated in the local store before
   * the store can be used to manage its view.
   *
   * Allocating an already allocated `Target` will return the existing `TargetData`
   * for that `Target`.
   */
  allocateTarget(target: Target): Promise<TargetData>;

  /**
   * Returns the TargetData as seen by the LocalStore, including updates that may
   * have not yet been persisted to the TargetCache.
   */
  // Visible for testing.
  getTargetData(
    transaction: PersistenceTransaction,
    target: Target
  ): PersistencePromise<TargetData | null>;

  /**
   * Unpin all the documents associated with the given target. If
   * `keepPersistedTargetData` is set to false and Eager GC enabled, the method
   * directly removes the associated target data from the target cache.
   *
   * Releasing a non-existing `Target` is a no-op.
   */
  // PORTING NOTE: `keepPersistedTargetData` is multi-tab only.
  releaseTarget(
    targetId: number,
    keepPersistedTargetData: boolean
  ): Promise<void>;

  /**
   * Runs the specified query against the local store and returns the results,
   * potentially taking advantage of query data from previous executions (such
   * as the set of remote keys).
   *
   * @param usePreviousResults Whether results from previous executions can
   * be used to optimize this query execution.
   */
  executeQuery(query: Query, usePreviousResults: boolean): Promise<QueryResult>;

  collectGarbage(garbageCollector: LruGarbageCollector): Promise<LruResults>;
}

/**
 * Implements `LocalStore` interface.
 *
 * Note: some field defined in this class might have public access level, but
 * the class is not exported so they are only accessible from this module.
 * This is useful to implement optional features (like bundles) in free
 * functions, such that they are tree-shakeable.
 */
class LocalStoreImpl implements LocalStore {
  /**
   * The maximum time to leave a resume token buffered without writing it out.
   * This value is arbitrary: it's long enough to avoid several writes
   * (possibly indefinitely if updates come more frequently than this) but
   * short enough that restarting after crashing will still have a pretty
   * recent resume token.
   */
  private static readonly RESUME_TOKEN_MAX_AGE_MICROS = 5 * 60 * 1e6;

  /**
   * The set of all mutations that have been sent but not yet been applied to
   * the backend.
   */
  protected mutationQueue: MutationQueue;

  /** The set of all cached remote documents. */
  remoteDocuments: RemoteDocumentCache;

  /**
   * The "local" view of all documents (layering mutationQueue on top of
   * remoteDocumentCache).
   */
  localDocuments: LocalDocumentsView;

  /** The set of all cached bundle metadata and named queries. */
  bundleCache: BundleCache;

  /** Maps a target to its `TargetData`. */
  protected targetCache: TargetCache;

  /** The set of all cached bundle metadata and named queries. */
  protected bundleCache: BundleCache;

  /**
   * Maps a targetID to data about its target.
   *
   * PORTING NOTE: We are using an immutable data structure on Web to make re-runs
   * of `applyRemoteEvent()` idempotent.
   */
  protected targetDataByTarget = new SortedMap<TargetId, TargetData>(
    primitiveComparator
  );

  /** Maps a target to its targetID. */
  // TODO(wuandy): Evaluate if TargetId can be part of Target.
  private targetIdByTarget = new ObjectMap<Target, TargetId>(
    t => canonifyTarget(t),
    targetEquals
  );

  /**
   * The read time of the last entry processed by `getNewDocumentChanges()`.
   *
   * PORTING NOTE: This is only used for multi-tab synchronization.
   */
  protected lastDocumentChangeReadTime = SnapshotVersion.min();

  constructor(
    /** Manages our in-memory or durable persistence. */
    public persistence: Persistence,
    private queryEngine: QueryEngine,
    initialUser: User,
<<<<<<< HEAD
    private bundleConverter: BundleConverter
=======
    readonly serializer: JsonProtoSerializer
>>>>>>> 2e73801a
  ) {
    debugAssert(
      persistence.started,
      'LocalStore was passed an unstarted persistence implementation'
    );
    this.mutationQueue = persistence.getMutationQueue(initialUser);
    this.remoteDocuments = persistence.getRemoteDocumentCache();
    this.targetCache = persistence.getTargetCache();
    this.bundleCache = persistence.getBundleCache();
    this.localDocuments = new LocalDocumentsView(
      this.remoteDocuments,
      this.mutationQueue,
      this.persistence.getIndexManager()
    );
    this.bundleCache = persistence.getBundleCache();
    this.queryEngine.setLocalDocumentsView(this.localDocuments);
  }

  start(): Promise<void> {
    return Promise.resolve();
  }

  async handleUserChange(user: User): Promise<UserChangeResult> {
    let newMutationQueue = this.mutationQueue;
    let newLocalDocuments = this.localDocuments;

    const result = await this.persistence.runTransaction(
      'Handle user change',
      'readonly',
      txn => {
        // Swap out the mutation queue, grabbing the pending mutation batches
        // before and after.
        let oldBatches: MutationBatch[];
        return this.mutationQueue
          .getAllMutationBatches(txn)
          .next(promisedOldBatches => {
            oldBatches = promisedOldBatches;

            newMutationQueue = this.persistence.getMutationQueue(user);

            // Recreate our LocalDocumentsView using the new
            // MutationQueue.
            newLocalDocuments = new LocalDocumentsView(
              this.remoteDocuments,
              newMutationQueue,
              this.persistence.getIndexManager()
            );
            return newMutationQueue.getAllMutationBatches(txn);
          })
          .next(newBatches => {
            const removedBatchIds: BatchId[] = [];
            const addedBatchIds: BatchId[] = [];

            // Union the old/new changed keys.
            let changedKeys = documentKeySet();

            for (const batch of oldBatches) {
              removedBatchIds.push(batch.batchId);
              for (const mutation of batch.mutations) {
                changedKeys = changedKeys.add(mutation.key);
              }
            }

            for (const batch of newBatches) {
              addedBatchIds.push(batch.batchId);
              for (const mutation of batch.mutations) {
                changedKeys = changedKeys.add(mutation.key);
              }
            }

            // Return the set of all (potentially) changed documents and the list
            // of mutation batch IDs that were affected by change.
            return newLocalDocuments
              .getDocuments(txn, changedKeys)
              .next(affectedDocuments => {
                return {
                  affectedDocuments,
                  removedBatchIds,
                  addedBatchIds
                };
              });
          });
      }
    );

    this.mutationQueue = newMutationQueue;
    this.localDocuments = newLocalDocuments;
    this.queryEngine.setLocalDocumentsView(this.localDocuments);

    return result;
  }

  localWrite(mutations: Mutation[]): Promise<LocalWriteResult> {
    const localWriteTime = Timestamp.now();
    const keys = mutations.reduce(
      (keys, m) => keys.add(m.key),
      documentKeySet()
    );

    let existingDocs: MaybeDocumentMap;

    return this.persistence
      .runTransaction('Locally write mutations', 'readwrite', txn => {
        // Load and apply all existing mutations. This lets us compute the
        // current base state for all non-idempotent transforms before applying
        // any additional user-provided writes.
        return this.localDocuments.getDocuments(txn, keys).next(docs => {
          existingDocs = docs;

          // For non-idempotent mutations (such as `FieldValue.increment()`),
          // we record the base state in a separate patch mutation. This is
          // later used to guarantee consistent values and prevents flicker
          // even if the backend sends us an update that already includes our
          // transform.
          const baseMutations: Mutation[] = [];

          for (const mutation of mutations) {
            const baseValue = mutation.extractBaseValue(
              existingDocs.get(mutation.key)
            );
            if (baseValue != null) {
              // NOTE: The base state should only be applied if there's some
              // existing document to override, so use a Precondition of
              // exists=true
              baseMutations.push(
                new PatchMutation(
                  mutation.key,
                  baseValue,
                  extractFieldMask(baseValue.proto.mapValue!),
                  Precondition.exists(true)
                )
              );
            }
          }

          return this.mutationQueue.addMutationBatch(
            txn,
            localWriteTime,
            baseMutations,
            mutations
          );
        });
      })
      .then(batch => {
        const changes = batch.applyToLocalDocumentSet(existingDocs);
        return { batchId: batch.batchId, changes };
      });
  }

  acknowledgeBatch(
    batchResult: MutationBatchResult
  ): Promise<MaybeDocumentMap> {
    return this.persistence.runTransaction(
      'Acknowledge batch',
      'readwrite-primary',
      txn => {
        const affected = batchResult.batch.keys();
        const documentBuffer = this.remoteDocuments.newChangeBuffer({
          trackRemovals: true // Make sure document removals show up in `getNewDocumentChanges()`
        });
        return this.applyWriteToRemoteDocuments(
          txn,
          batchResult,
          documentBuffer
        )
          .next(() => documentBuffer.apply(txn))
          .next(() => this.mutationQueue.performConsistencyCheck(txn))
          .next(() => this.localDocuments.getDocuments(txn, affected));
      }
    );
  }

  rejectBatch(batchId: BatchId): Promise<MaybeDocumentMap> {
    return this.persistence.runTransaction(
      'Reject batch',
      'readwrite-primary',
      txn => {
        let affectedKeys: DocumentKeySet;
        return this.mutationQueue
          .lookupMutationBatch(txn, batchId)
          .next((batch: MutationBatch | null) => {
            hardAssert(batch !== null, 'Attempt to reject nonexistent batch!');
            affectedKeys = batch.keys();
            return this.mutationQueue.removeMutationBatch(txn, batch);
          })
          .next(() => {
            return this.mutationQueue.performConsistencyCheck(txn);
          })
          .next(() => {
            return this.localDocuments.getDocuments(txn, affectedKeys);
          });
      }
    );
  }

  getHighestUnacknowledgedBatchId(): Promise<BatchId> {
    return this.persistence.runTransaction(
      'Get highest unacknowledged batch id',
      'readonly',
      txn => {
        return this.mutationQueue.getHighestUnacknowledgedBatchId(txn);
      }
    );
  }

  getLastRemoteSnapshotVersion(): Promise<SnapshotVersion> {
    return this.persistence.runTransaction(
      'Get last remote snapshot version',
      'readonly',
      txn => this.targetCache.getLastRemoteSnapshotVersion(txn)
    );
  }

<<<<<<< HEAD
  /**
   * Applies the documents from a remote event to the "ground-state" (remote)
   * documents. We assume that the remote event reflects any write batches that
   * have been acknowledged or rejected (i.e. we do not re-apply local
   * mutations to updates from this event).
   *
   * LocalDocuments are re-calculated if there are remaining mutations in the
   * queue.
   */
=======
>>>>>>> 2e73801a
  applyRemoteEvent(remoteEvent: RemoteEvent): Promise<MaybeDocumentMap> {
    const remoteVersion = remoteEvent.snapshotVersion;
    let newTargetDataByTargetMap = this.targetDataByTarget;

    return this.persistence
      .runTransaction('Apply remote event', 'readwrite-primary', txn => {
        // Reset newTargetDataByTargetMap in case this transaction gets re-run.
        newTargetDataByTargetMap = this.targetDataByTarget;

        const promises = [] as Array<PersistencePromise<void>>;
        remoteEvent.targetChanges.forEach((change, targetId) => {
          const oldTargetData = newTargetDataByTargetMap.get(targetId);
          if (!oldTargetData) {
            return;
          }

          // Only update the remote keys if the target is still active. This
          // ensures that we can persist the updated target data along with
          // the updated assignment.
          promises.push(
            this.targetCache
              .removeMatchingKeys(txn, change.removedDocuments, targetId)
              .next(() => {
                return this.targetCache.addMatchingKeys(
                  txn,
                  change.addedDocuments,
                  targetId
                );
              })
          );

          const resumeToken = change.resumeToken;
          // Update the resume token if the change includes one.
          if (resumeToken.approximateByteSize() > 0) {
            const newTargetData = oldTargetData
              .withResumeToken(resumeToken, remoteVersion)
              .withSequenceNumber(txn.currentSequenceNumber);
            newTargetDataByTargetMap = newTargetDataByTargetMap.insert(
              targetId,
              newTargetData
            );

            // Update the target data if there are target changes (or if
            // sufficient time has passed since the last update).
            if (
              LocalStoreImpl.shouldPersistTargetData(
                oldTargetData,
                newTargetData,
                change
              )
            ) {
              promises.push(
                this.targetCache.updateTargetData(txn, newTargetData)
              );
            }
          }
        });

        const documentBuffer = this.remoteDocuments.newChangeBuffer({
          trackRemovals: true // Make sure document removals show up in `getNewDocumentChanges()`
        });
        let changedDocs = maybeDocumentMap();
        remoteEvent.documentUpdates.forEach((key, doc) => {
<<<<<<< HEAD
          updatedKeys = updatedKeys.add(key);
=======
>>>>>>> 2e73801a
          if (remoteEvent.resolvedLimboDocuments.has(key)) {
            promises.push(
              this.persistence.referenceDelegate.updateLimboDocument(txn, key)
            );
          }
        });

        // Each loop iteration only affects its "own" doc, so it's safe to get all the remote
        // documents in advance in a single call.
        promises.push(
<<<<<<< HEAD
          this.applyDocuments(
            documentBuffer,
            txn,
            updatedKeys,
            remoteEvent.documentUpdates,
            remoteVersion
=======
          this.populateDocumentChangeBuffer(
            txn,
            documentBuffer,
            remoteEvent.documentUpdates,
            remoteVersion,
            undefined
>>>>>>> 2e73801a
          ).next(result => {
            changedDocs = result;
          })
        );

        // HACK: The only reason we allow a null snapshot version is so that we
        // can synthesize remote events when we get permission denied errors while
        // trying to resolve the state of a locally cached document that is in
        // limbo.
        if (!remoteVersion.isEqual(SnapshotVersion.min())) {
          const updateRemoteVersion = this.targetCache
            .getLastRemoteSnapshotVersion(txn)
            .next(lastRemoteSnapshotVersion => {
              debugAssert(
                remoteVersion.compareTo(lastRemoteSnapshotVersion) >= 0,
                'Watch stream reverted to previous snapshot?? ' +
                  remoteVersion +
                  ' < ' +
                  lastRemoteSnapshotVersion
              );
              return this.targetCache.setTargetsMetadata(
                txn,
                txn.currentSequenceNumber,
                remoteVersion
              );
            });
          promises.push(updateRemoteVersion);
        }

        return PersistencePromise.waitFor(promises)
          .next(() => documentBuffer.apply(txn))
          .next(() => {
            return this.localDocuments.getLocalViewOfDocuments(
              txn,
              changedDocs
            );
          });
      })
      .then(changedDocs => {
        this.targetDataByTarget = newTargetDataByTargetMap;
        return changedDocs;
      });
  }

  /**
<<<<<<< HEAD
   * Applies the documents from a bundle to the "ground-state" (remote)
   * documents.
   *
   * LocalDocuments are re-calculated if there are remaining mutations in the
   * queue.
   */
  applyBundledDocuments(
    documents: BundledDocuments
  ): Promise<MaybeDocumentMap> {
    let updatedKeys = documentKeySet();
    let documentMap = maybeDocumentMap();
    let versionMap = documentVersionMap();
    for (const [metadata, doc] of documents) {
      const documentKey = this.bundleConverter.toDocumentKey(metadata.name!);
      updatedKeys = updatedKeys.add(documentKey);
      documentMap = documentMap.insert(
        documentKey,
        this.bundleConverter.toMaybeDocument(metadata, doc)
      );
      versionMap = versionMap.insert(
        documentKey,
        this.bundleConverter.toSnapshotVersion(metadata.readTime!)
      );
    }

    const documentBuffer = this.remoteDocuments.newChangeBuffer({
      trackRemovals: true // Make sure document removals show up in `getNewDocumentChanges()`
    });
    return this.persistence.runTransaction(
      'Apply bundle documents',
      'readwrite',
      txn => {
        return this.applyDocuments(
          documentBuffer,
          txn,
          updatedKeys,
          documentMap,
          versionMap
        )
          .next(changedDocs => {
            documentBuffer.apply(txn);
            return changedDocs;
          })
          .next(changedDocs => {
            return this.localDocuments.getLocalViewOfDocuments(
              txn,
              changedDocs
            );
          });
      }
    );
  }

  /**
   * Applies documents to remote document cache, returns the document changes
   * resulting from applying those documents.
   *
   * @param updatedKeys Keys of the documents to be applied.
   * @param documents Documents to be applied.
   * @param remoteVersion The read time of the documents to be applied, it is
   * a `SnapshotVersion` if all documents have the same read time, or a `DocumentVersionMap` if
   * they have different read times.
   */
  private applyDocuments(
    documentBuffer: RemoteDocumentChangeBuffer,
    txn: PersistenceTransaction,
    updatedKeys: DocumentKeySet,
    documents: MaybeDocumentMap,
    remoteVersion: SnapshotVersion | DocumentVersionMap
  ): PersistencePromise<MaybeDocumentMap> {
    const universalReadTime = remoteVersion instanceof SnapshotVersion;
=======
   * Populates document change buffer with documents from backend or a bundle.
   * Returns the document changes resulting from applying those documents.
   *
   * @param txn Transaction to use to read existing documents from storage.
   * @param documentBuffer Document buffer to collect the resulted changes to be
   *        applied to storage.
   * @param documents Documents to be applied.
   * @param globalVersion A `SnapshotVersion` representing the read time if all
   *        documents have the same read time.
   * @param documentVersions A DocumentKey-to-SnapshotVersion map if documents
   *        have their own read time.
   *
   * Note: this function will use `documentVersions` if it is defined;
   * when it is not defined, resorts to `globalVersion`.
   */
  populateDocumentChangeBuffer(
    txn: PersistenceTransaction,
    documentBuffer: RemoteDocumentChangeBuffer,
    documents: MaybeDocumentMap,
    globalVersion: SnapshotVersion,
    // TODO(wuandy): We could add `readTime` to MaybeDocument instead to remove
    // this parameter.
    documentVersions: DocumentVersionMap | undefined
  ): PersistencePromise<MaybeDocumentMap> {
    let updatedKeys = documentKeySet();
    documents.forEach(k => (updatedKeys = updatedKeys.add(k)));
>>>>>>> 2e73801a
    return documentBuffer.getEntries(txn, updatedKeys).next(existingDocs => {
      let changedDocs = maybeDocumentMap();
      documents.forEach((key, doc) => {
        const existingDoc = existingDocs.get(key);
<<<<<<< HEAD
        let docReadVersion: SnapshotVersion | null = null;
        if (universalReadTime) {
          docReadVersion = remoteVersion as SnapshotVersion;
        } else {
          docReadVersion = (remoteVersion as DocumentVersionMap).get(key);
        }
        debugAssert(!!docReadVersion, 'Document read version must exist');
=======
        const docReadTime = documentVersions?.get(key) || globalVersion;
>>>>>>> 2e73801a

        // Note: The order of the steps below is important, since we want
        // to ensure that rejected limbo resolutions (which fabricate
        // NoDocuments with SnapshotVersion.min()) never add documents to
        // cache.
        if (
          doc instanceof NoDocument &&
          doc.version.isEqual(SnapshotVersion.min())
        ) {
          // NoDocuments with SnapshotVersion.min() are used in manufactured
          // events. We remove these documents from cache since we lost
          // access.
<<<<<<< HEAD
          documentBuffer.removeEntry(key, docReadVersion!);
=======
          documentBuffer.removeEntry(key, docReadTime);
>>>>>>> 2e73801a
          changedDocs = changedDocs.insert(key, doc);
        } else if (
          existingDoc == null ||
          doc.version.compareTo(existingDoc.version) > 0 ||
          (doc.version.compareTo(existingDoc.version) === 0 &&
            existingDoc.hasPendingWrites)
        ) {
          debugAssert(
<<<<<<< HEAD
            !SnapshotVersion.min().isEqual(docReadVersion!),
            'Cannot add a document when the remote version is zero'
          );
          documentBuffer.addEntry(doc, docReadVersion!);
=======
            !SnapshotVersion.min().isEqual(docReadTime),
            'Cannot add a document when the remote version is zero'
          );
          documentBuffer.addEntry(doc, docReadTime);
>>>>>>> 2e73801a
          changedDocs = changedDocs.insert(key, doc);
        } else {
          logDebug(
            LOG_TAG,
            'Ignoring outdated watch update for ',
            key,
            '. Current version:',
            existingDoc.version,
            ' Watch version:',
            doc.version
          );
        }
      });
      return changedDocs;
    });
  }

  /**
<<<<<<< HEAD
   * Returns a promise of a boolean to indicate if the given bundle has already
   * been loaded and the create time is newer than the current loading bundle.
   */
  isNewerBundleLoaded(
    bundleMetadata: bundleProto.BundleMetadata
  ): Promise<boolean> {
    const currentReadTime = this.bundleConverter.toSnapshotVersion(
      bundleMetadata.createTime!
    );
    return this.persistence
      .runTransaction('isNewerBundleLoaded', 'readonly', transaction => {
        return this.bundleCache.getBundle(transaction, bundleMetadata.id!);
      })
      .then(cached => {
        return !!cached && cached!.createTime!.compareTo(currentReadTime) >= 0;
      });
  }

  /**
   * Saves the given `BundleMetadata` to local persistence.
   * @param bundleMetadata
   */
  saveBundle(bundleMetadata: bundleProto.BundleMetadata): Promise<void> {
    return this.persistence.runTransaction(
      'Save bundle',
      'readwrite',
      transaction => {
        return this.bundleCache.saveBundleMetadata(transaction, bundleMetadata);
      }
    );
  }

  /**
   * Returns a promise of a `NamedQuery` associated with given query name. Promise
   * resolves to undefined if no persisted data can be found.
   */
  getNamedQuery(queryName: string): Promise<NamedQuery | undefined> {
    return this.persistence.runTransaction(
      'Get named query',
      'readonly',
      transaction => {
        return this.bundleCache.getNamedQuery(transaction, queryName);
      }
    );
  }

  /**
   * Saves the given `NamedQuery` to local persistence.
   */
  saveNamedQuery(query: bundleProto.NamedQuery): Promise<void> {
    return this.persistence.runTransaction(
      'Save named query',
      'readwrite',
      transaction => {
        return this.bundleCache.saveNamedQuery(transaction, query);
      }
    );
  }

  /**
=======
>>>>>>> 2e73801a
   * Returns true if the newTargetData should be persisted during an update of
   * an active target. TargetData should always be persisted when a target is
   * being released and should not call this function.
   *
   * While the target is active, TargetData updates can be omitted when nothing
   * about the target has changed except metadata like the resume token or
   * snapshot version. Occasionally it's worth the extra write to prevent these
   * values from getting too stale after a crash, but this doesn't have to be
   * too frequent.
   */
  private static shouldPersistTargetData(
    oldTargetData: TargetData,
    newTargetData: TargetData,
    change: TargetChange
  ): boolean {
    hardAssert(
      newTargetData.resumeToken.approximateByteSize() > 0,
      'Attempted to persist target data with no resume token'
    );

    // Always persist target data if we don't already have a resume token.
    if (oldTargetData.resumeToken.approximateByteSize() === 0) {
      return true;
    }

    // Don't allow resume token changes to be buffered indefinitely. This
    // allows us to be reasonably up-to-date after a crash and avoids needing
    // to loop over all active queries on shutdown. Especially in the browser
    // we may not get time to do anything interesting while the current tab is
    // closing.
    const timeDelta =
      newTargetData.snapshotVersion.toMicroseconds() -
      oldTargetData.snapshotVersion.toMicroseconds();
    if (timeDelta >= this.RESUME_TOKEN_MAX_AGE_MICROS) {
      return true;
    }

    // Otherwise if the only thing that has changed about a target is its resume
    // token it's not worth persisting. Note that the RemoteStore keeps an
    // in-memory view of the currently active targets which includes the current
    // resume token, so stream failure or user changes will still use an
    // up-to-date resume token regardless of what we do here.
    const changes =
      change.addedDocuments.size +
      change.modifiedDocuments.size +
      change.removedDocuments.size;
    return changes > 0;
  }

  async notifyLocalViewChanges(viewChanges: LocalViewChanges[]): Promise<void> {
    try {
      await this.persistence.runTransaction(
        'notifyLocalViewChanges',
        'readwrite',
        txn => {
          return PersistencePromise.forEach(
            viewChanges,
            (viewChange: LocalViewChanges) => {
              return PersistencePromise.forEach(
                viewChange.addedKeys,
                (key: DocumentKey) =>
                  this.persistence.referenceDelegate.addReference(
                    txn,
                    viewChange.targetId,
                    key
                  )
              ).next(() =>
                PersistencePromise.forEach(
                  viewChange.removedKeys,
                  (key: DocumentKey) =>
                    this.persistence.referenceDelegate.removeReference(
                      txn,
                      viewChange.targetId,
                      key
                    )
                )
              );
            }
          );
        }
      );
    } catch (e) {
      if (isIndexedDbTransactionError(e)) {
        // If `notifyLocalViewChanges` fails, we did not advance the sequence
        // number for the documents that were included in this transaction.
        // This might trigger them to be deleted earlier than they otherwise
        // would have, but it should not invalidate the integrity of the data.
        logDebug(LOG_TAG, 'Failed to update sequence numbers: ' + e);
      } else {
        throw e;
      }
    }

    for (const viewChange of viewChanges) {
      const targetId = viewChange.targetId;

      if (!viewChange.fromCache) {
        const targetData = this.targetDataByTarget.get(targetId);
        debugAssert(
          targetData !== null,
          `Can't set limbo-free snapshot version for unknown target: ${targetId}`
        );

        // Advance the last limbo free snapshot version
        const lastLimboFreeSnapshotVersion = targetData.snapshotVersion;
        const updatedTargetData = targetData.withLastLimboFreeSnapshotVersion(
          lastLimboFreeSnapshotVersion
        );
        this.targetDataByTarget = this.targetDataByTarget.insert(
          targetId,
          updatedTargetData
        );
      }
    }
  }

  nextMutationBatch(afterBatchId?: BatchId): Promise<MutationBatch | null> {
    return this.persistence.runTransaction(
      'Get next mutation batch',
      'readonly',
      txn => {
        if (afterBatchId === undefined) {
          afterBatchId = BATCHID_UNKNOWN;
        }
        return this.mutationQueue.getNextMutationBatchAfterBatchId(
          txn,
          afterBatchId
        );
      }
    );
  }

  readDocument(key: DocumentKey): Promise<MaybeDocument | null> {
    return this.persistence.runTransaction('read document', 'readonly', txn => {
      return this.localDocuments.getDocument(txn, key);
    });
  }

  allocateTarget(target: Target): Promise<TargetData> {
    return this.persistence
      .runTransaction('Allocate target', 'readwrite', txn => {
        let targetData: TargetData;
        return this.targetCache
          .getTargetData(txn, target)
          .next((cached: TargetData | null) => {
            if (cached) {
              // This target has been listened to previously, so reuse the
              // previous targetID.
              // TODO(mcg): freshen last accessed date?
              targetData = cached;
              return PersistencePromise.resolve(targetData);
            } else {
              return this.targetCache.allocateTargetId(txn).next(targetId => {
                targetData = new TargetData(
                  target,
                  targetId,
                  TargetPurpose.Listen,
                  txn.currentSequenceNumber
                );
                return this.targetCache
                  .addTargetData(txn, targetData)
                  .next(() => targetData);
              });
            }
          });
      })
      .then(targetData => {
        // If Multi-Tab is enabled, the existing target data may be newer than
        // the in-memory data
        const cachedTargetData = this.targetDataByTarget.get(
          targetData.targetId
        );
        if (
          cachedTargetData === null ||
          targetData.snapshotVersion.compareTo(
            cachedTargetData.snapshotVersion
          ) > 0
        ) {
          this.targetDataByTarget = this.targetDataByTarget.insert(
            targetData.targetId,
            targetData
          );
          this.targetIdByTarget.set(target, targetData.targetId);
        }
        return targetData;
      });
  }

  getTargetData(
    transaction: PersistenceTransaction,
    target: Target
  ): PersistencePromise<TargetData | null> {
    const targetId = this.targetIdByTarget.get(target);
    if (targetId !== undefined) {
      return PersistencePromise.resolve<TargetData | null>(
        this.targetDataByTarget.get(targetId)
      );
    } else {
      return this.targetCache.getTargetData(transaction, target);
    }
  }

  releaseTarget(
    targetId: number,
    keepPersistedTargetData: boolean
  ): Promise<void> {
    const targetData = this.targetDataByTarget.get(targetId);
    debugAssert(
      targetData !== null,
      `Tried to release nonexistent target: ${targetId}`
    );

    const mode = keepPersistedTargetData ? 'readwrite' : 'readwrite-primary';
    return this.persistence
      .runTransaction('Release target', mode, txn => {
        if (!keepPersistedTargetData) {
          return this.persistence.referenceDelegate.removeTarget(
            txn,
            targetData!
          );
        } else {
          return PersistencePromise.resolve();
        }
      })
      .then(() => {
        this.targetDataByTarget = this.targetDataByTarget.remove(targetId);
        this.targetIdByTarget.delete(targetData!.target);
      });
  }

  executeQuery(
    query: Query,
    usePreviousResults: boolean
  ): Promise<QueryResult> {
    let lastLimboFreeSnapshotVersion = SnapshotVersion.min();
    let remoteKeys = documentKeySet();

    return this.persistence.runTransaction('Execute query', 'readonly', txn => {
      return this.getTargetData(txn, query.toTarget())
        .next(targetData => {
          if (targetData) {
            lastLimboFreeSnapshotVersion =
              targetData.lastLimboFreeSnapshotVersion;
            return this.targetCache
              .getMatchingKeysForTargetId(txn, targetData.targetId)
              .next(result => {
                remoteKeys = result;
              });
          }
        })
        .next(() =>
          this.queryEngine.getDocumentsMatchingQuery(
            txn,
            query,
            usePreviousResults
              ? lastLimboFreeSnapshotVersion
              : SnapshotVersion.min(),
            usePreviousResults ? remoteKeys : documentKeySet()
          )
        )
        .next(documents => {
          return { documents, remoteKeys };
        });
    });
  }

  private applyWriteToRemoteDocuments(
    txn: PersistenceTransaction,
    batchResult: MutationBatchResult,
    documentBuffer: RemoteDocumentChangeBuffer
  ): PersistencePromise<void> {
    const batch = batchResult.batch;
    const docKeys = batch.keys();
    let promiseChain = PersistencePromise.resolve();
    docKeys.forEach(docKey => {
      promiseChain = promiseChain
        .next(() => {
          return documentBuffer.getEntry(txn, docKey);
        })
        .next((remoteDoc: MaybeDocument | null) => {
          let doc = remoteDoc;
          const ackVersion = batchResult.docVersions.get(docKey);
          hardAssert(
            ackVersion !== null,
            'ackVersions should contain every doc in the write.'
          );
          if (!doc || doc.version.compareTo(ackVersion!) < 0) {
            doc = batch.applyToRemoteDocument(docKey, doc, batchResult);
            if (!doc) {
              debugAssert(
                !remoteDoc,
                'Mutation batch ' +
                  batch +
                  ' applied to document ' +
                  remoteDoc +
                  ' resulted in null'
              );
            } else {
              // We use the commitVersion as the readTime rather than the
              // document's updateTime since the updateTime is not advanced
              // for updates that do not modify the underlying document.
              documentBuffer.addEntry(doc, batchResult.commitVersion);
            }
          }
        });
    });
    return promiseChain.next(() =>
      this.mutationQueue.removeMutationBatch(txn, batch)
    );
  }

  collectGarbage(garbageCollector: LruGarbageCollector): Promise<LruResults> {
    return this.persistence.runTransaction(
      'Collect garbage',
      'readwrite-primary',
      txn => garbageCollector.collect(txn, this.targetDataByTarget)
    );
  }
}

export function newLocalStore(
  /** Manages our in-memory or durable persistence. */
  persistence: Persistence,
  queryEngine: QueryEngine,
  initialUser: User,
  serializer: JsonProtoSerializer
): LocalStore {
  return new LocalStoreImpl(persistence, queryEngine, initialUser, serializer);
}

/**
 * An interface on top of LocalStore that provides additional functionality
 * for MultiTabSyncEngine.
 */
export interface MultiTabLocalStore extends LocalStore {
  /** Returns the local view of the documents affected by a mutation batch. */
  lookupMutationDocuments(batchId: BatchId): Promise<MaybeDocumentMap | null>;

  removeCachedMutationBatchMetadata(batchId: BatchId): void;

  setNetworkEnabled(networkEnabled: boolean): void;

  getActiveClients(): Promise<ClientId[]>;

  getTarget(targetId: TargetId): Promise<Target | null>;

  /**
   * Returns the set of documents that have been updated since the last call.
   * If this is the first call, returns the set of changes since client
   * initialization. Further invocations will return document changes since
   * the point of rejection.
   */
  getNewDocumentChanges(): Promise<MaybeDocumentMap>;

  /**
   * Reads the newest document change from persistence and forwards the internal
   * synchronization marker so that calls to `getNewDocumentChanges()`
   * only return changes that happened after client initialization.
   */
  synchronizeLastDocumentChangeReadTime(): Promise<void>;
}

/**
 * An implementation of LocalStore that provides additional functionality
 * for MultiTabSyncEngine.
 *
 * Note: some field defined in this class might have public access level, but
 * the class is not exported so they are only accessible from this module.
 * This is useful to implement optional features (like bundles) in free
 * functions, such that they are tree-shakeable.
 */
// PORTING NOTE: Web only.
class MultiTablocalStoreImpl extends LocalStoreImpl
  implements MultiTabLocalStore {
  protected mutationQueue: IndexedDbMutationQueue;
  remoteDocuments: IndexedDbRemoteDocumentCache;
  protected targetCache: IndexedDbTargetCache;

  constructor(
    public persistence: IndexedDbPersistence,
    queryEngine: QueryEngine,
    initialUser: User,
<<<<<<< HEAD
    bundleConverter: BundleConverter
  ) {
    super(persistence, queryEngine, initialUser, bundleConverter);
=======
    readonly serializer: JsonProtoSerializer
  ) {
    super(persistence, queryEngine, initialUser, serializer);
>>>>>>> 2e73801a

    this.persistence = persistence;
    this.mutationQueue = persistence.getMutationQueue(initialUser);
    this.remoteDocuments = persistence.getRemoteDocumentCache();
    this.targetCache = persistence.getTargetCache();
  }

  /** Starts the LocalStore. */
  start(): Promise<void> {
    return this.synchronizeLastDocumentChangeReadTime();
  }

  lookupMutationDocuments(batchId: BatchId): Promise<MaybeDocumentMap | null> {
    return this.persistence.runTransaction(
      'Lookup mutation documents',
      'readonly',
      txn => {
        return this.mutationQueue
          .lookupMutationKeys(txn, batchId)
          .next(keys => {
            if (keys) {
              return this.localDocuments.getDocuments(
                txn,
                keys
              ) as PersistencePromise<MaybeDocumentMap | null>;
            } else {
              return PersistencePromise.resolve<MaybeDocumentMap | null>(null);
            }
          });
      }
    );
  }

  removeCachedMutationBatchMetadata(batchId: BatchId): void {
    this.mutationQueue.removeCachedMutationKeys(batchId);
  }

  setNetworkEnabled(networkEnabled: boolean): void {
    this.persistence.setNetworkEnabled(networkEnabled);
  }

  getActiveClients(): Promise<ClientId[]> {
    return this.persistence.getActiveClients();
  }

  getTarget(targetId: TargetId): Promise<Target | null> {
    const cachedTargetData = this.targetDataByTarget.get(targetId);

    if (cachedTargetData) {
      return Promise.resolve(cachedTargetData.target);
    } else {
      return this.persistence.runTransaction(
        'Get target data',
        'readonly',
        txn => {
          return this.targetCache
            .getTargetDataForTarget(txn, targetId)
            .next(targetData => (targetData ? targetData.target : null));
        }
      );
    }
  }

  getNewDocumentChanges(): Promise<MaybeDocumentMap> {
    return this.persistence
      .runTransaction('Get new document changes', 'readonly', txn =>
        this.remoteDocuments.getNewDocumentChanges(
          txn,
          this.lastDocumentChangeReadTime
        )
      )
      .then(({ changedDocs, readTime }) => {
        this.lastDocumentChangeReadTime = readTime;
        return changedDocs;
      });
  }

  async synchronizeLastDocumentChangeReadTime(): Promise<void> {
    this.lastDocumentChangeReadTime = await this.persistence.runTransaction(
      'Synchronize last document change read time',
      'readonly',
      txn => this.remoteDocuments.getLastReadTime(txn)
    );
  }
}

export function newMultiTabLocalStore(
  /** Manages our in-memory or durable persistence. */
  persistence: IndexedDbPersistence,
  queryEngine: QueryEngine,
  initialUser: User,
  serializer: JsonProtoSerializer
): MultiTabLocalStore {
  return new MultiTablocalStoreImpl(
    persistence,
    queryEngine,
    initialUser,
    serializer
  );
}

/**
 * Verifies the error thrown by a LocalStore operation. If a LocalStore
 * operation fails because the primary lease has been taken by another client,
 * we ignore the error (the persistence layer will immediately call
 * `applyPrimaryLease` to propagate the primary state change). All other errors
 * are re-thrown.
 *
 * @param err An error returned by a LocalStore operation.
 * @return A Promise that resolves after we recovered, or the original error.
 */
export async function ignoreIfPrimaryLeaseLoss(
  err: FirestoreError
): Promise<void> {
  if (
    err.code === Code.FAILED_PRECONDITION &&
    err.message === PRIMARY_LEASE_LOST_ERROR_MSG
  ) {
    logDebug(LOG_TAG, 'Unexpectedly lost primary lease');
  } else {
    throw err;
  }
}

/**
 * Applies the documents from a bundle to the "ground-state" (remote)
 * documents.
 *
 * LocalDocuments are re-calculated if there are remaining mutations in the
 * queue.
 */
export function applyBundleDocuments(
  localStore: LocalStore,
  documents: BundledDocuments
): Promise<MaybeDocumentMap> {
  const localStoreImpl = debugCast(localStore, LocalStoreImpl);
  const bundleConverter = new BundleConverter(localStoreImpl.serializer);
  let documentMap = maybeDocumentMap();
  let versionMap = documentVersionMap();
  for (const bundleDoc of documents) {
    const documentKey = bundleConverter.toDocumentKey(bundleDoc.metadata.name!);
    documentMap = documentMap.insert(
      documentKey,
      bundleConverter.toMaybeDocument(bundleDoc)
    );
    versionMap = versionMap.insert(
      documentKey,
      bundleConverter.toSnapshotVersion(bundleDoc.metadata.readTime!)
    );
  }

  const documentBuffer = localStoreImpl.remoteDocuments.newChangeBuffer({
    trackRemovals: true // Make sure document removals show up in `getNewDocumentChanges()`
  });
  return localStoreImpl.persistence.runTransaction(
    'Apply bundle documents',
    'readwrite-primary',
    txn => {
      return localStoreImpl
        .populateDocumentChangeBuffer(
          txn,
          documentBuffer,
          documentMap,
          SnapshotVersion.min(),
          versionMap
        )
        .next(changedDocs => {
          documentBuffer.apply(txn);
          return changedDocs;
        })
        .next(changedDocs => {
          return localStoreImpl.localDocuments.getLocalViewOfDocuments(
            txn,
            changedDocs
          );
        });
    }
  );
}

/**
 * Returns a promise of a boolean to indicate if the given bundle has already
 * been loaded and the create time is newer than the current loading bundle.
 */
export function hasNewerBundle(
  localStore: LocalStore,
  bundleMetadata: bundleProto.BundleMetadata
): Promise<boolean> {
  const localStoreImpl = debugCast(localStore, LocalStoreImpl);
  const bundleConverter = new BundleConverter(localStoreImpl.serializer);
  const currentReadTime = bundleConverter.toSnapshotVersion(
    bundleMetadata.createTime!
  );
  return localStoreImpl.persistence
    .runTransaction('hasNewerBundle', 'readonly', transaction => {
      return localStoreImpl.bundleCache.getBundleMetadata(
        transaction,
        bundleMetadata.id!
      );
    })
    .then(cached => {
      return !!cached && cached.createTime!.compareTo(currentReadTime) > 0;
    });
}

/**
 * Saves the given `BundleMetadata` to local persistence.
 * @param bundleMetadata
 */
export function saveBundle(
  localStore: LocalStore,
  bundleMetadata: bundleProto.BundleMetadata
): Promise<void> {
  const localStoreImpl = debugCast(localStore, LocalStoreImpl);
  return localStoreImpl.persistence.runTransaction(
    'Save bundle',
    'readwrite',
    transaction => {
      return localStoreImpl.bundleCache.saveBundleMetadata(
        transaction,
        bundleMetadata
      );
    }
  );
}

/**
 * Returns a promise of a `NamedQuery` associated with given query name. Promise
 * resolves to undefined if no persisted data can be found.
 */
export function getNamedQuery(
  localStore: LocalStore,
  queryName: string
): Promise<NamedQuery | undefined> {
  const localStoreImpl = debugCast(localStore, LocalStoreImpl);
  return localStoreImpl.persistence.runTransaction(
    'Get named query',
    'readonly',
    transaction =>
      localStoreImpl.bundleCache.getNamedQuery(transaction, queryName)
  );
}

/**
 * Saves the given `NamedQuery` to local persistence.
 */
export function saveNamedQuery(
  localStore: LocalStore,
  query: bundleProto.NamedQuery
): Promise<void> {
  const localStoreImpl = debugCast(localStore, LocalStoreImpl);
  return localStoreImpl.persistence.runTransaction(
    'Save named query',
    'readwrite',
    transaction => localStoreImpl.bundleCache.saveNamedQuery(transaction, query)
  );
}<|MERGE_RESOLUTION|>--- conflicted
+++ resolved
@@ -71,10 +71,7 @@
 import * as bundleProto from '../protos/firestore_bundle_proto';
 import { BundleConverter, BundledDocuments, NamedQuery } from '../core/bundle';
 import { BundleCache } from './bundle_cache';
-<<<<<<< HEAD
-=======
 import { JsonProtoSerializer } from '../remote/serializer';
->>>>>>> 2e73801a
 
 const LOG_TAG = 'LocalStore';
 
@@ -317,9 +314,6 @@
   /** Maps a target to its `TargetData`. */
   protected targetCache: TargetCache;
 
-  /** The set of all cached bundle metadata and named queries. */
-  protected bundleCache: BundleCache;
-
   /**
    * Maps a targetID to data about its target.
    *
@@ -349,11 +343,7 @@
     public persistence: Persistence,
     private queryEngine: QueryEngine,
     initialUser: User,
-<<<<<<< HEAD
-    private bundleConverter: BundleConverter
-=======
     readonly serializer: JsonProtoSerializer
->>>>>>> 2e73801a
   ) {
     debugAssert(
       persistence.started,
@@ -362,7 +352,6 @@
     this.mutationQueue = persistence.getMutationQueue(initialUser);
     this.remoteDocuments = persistence.getRemoteDocumentCache();
     this.targetCache = persistence.getTargetCache();
-    this.bundleCache = persistence.getBundleCache();
     this.localDocuments = new LocalDocumentsView(
       this.remoteDocuments,
       this.mutationQueue,
@@ -567,24 +556,16 @@
     );
   }
 
-<<<<<<< HEAD
-  /**
-   * Applies the documents from a remote event to the "ground-state" (remote)
-   * documents. We assume that the remote event reflects any write batches that
-   * have been acknowledged or rejected (i.e. we do not re-apply local
-   * mutations to updates from this event).
-   *
-   * LocalDocuments are re-calculated if there are remaining mutations in the
-   * queue.
-   */
-=======
->>>>>>> 2e73801a
   applyRemoteEvent(remoteEvent: RemoteEvent): Promise<MaybeDocumentMap> {
     const remoteVersion = remoteEvent.snapshotVersion;
     let newTargetDataByTargetMap = this.targetDataByTarget;
 
     return this.persistence
       .runTransaction('Apply remote event', 'readwrite-primary', txn => {
+        const documentBuffer = this.remoteDocuments.newChangeBuffer({
+          trackRemovals: true // Make sure document removals show up in `getNewDocumentChanges()`
+        });
+
         // Reset newTargetDataByTargetMap in case this transaction gets re-run.
         newTargetDataByTargetMap = this.targetDataByTarget;
 
@@ -637,15 +618,8 @@
           }
         });
 
-        const documentBuffer = this.remoteDocuments.newChangeBuffer({
-          trackRemovals: true // Make sure document removals show up in `getNewDocumentChanges()`
-        });
         let changedDocs = maybeDocumentMap();
         remoteEvent.documentUpdates.forEach((key, doc) => {
-<<<<<<< HEAD
-          updatedKeys = updatedKeys.add(key);
-=======
->>>>>>> 2e73801a
           if (remoteEvent.resolvedLimboDocuments.has(key)) {
             promises.push(
               this.persistence.referenceDelegate.updateLimboDocument(txn, key)
@@ -656,21 +630,12 @@
         // Each loop iteration only affects its "own" doc, so it's safe to get all the remote
         // documents in advance in a single call.
         promises.push(
-<<<<<<< HEAD
-          this.applyDocuments(
-            documentBuffer,
-            txn,
-            updatedKeys,
-            remoteEvent.documentUpdates,
-            remoteVersion
-=======
           this.populateDocumentChangeBuffer(
             txn,
             documentBuffer,
             remoteEvent.documentUpdates,
             remoteVersion,
             undefined
->>>>>>> 2e73801a
           ).next(result => {
             changedDocs = result;
           })
@@ -716,79 +681,6 @@
   }
 
   /**
-<<<<<<< HEAD
-   * Applies the documents from a bundle to the "ground-state" (remote)
-   * documents.
-   *
-   * LocalDocuments are re-calculated if there are remaining mutations in the
-   * queue.
-   */
-  applyBundledDocuments(
-    documents: BundledDocuments
-  ): Promise<MaybeDocumentMap> {
-    let updatedKeys = documentKeySet();
-    let documentMap = maybeDocumentMap();
-    let versionMap = documentVersionMap();
-    for (const [metadata, doc] of documents) {
-      const documentKey = this.bundleConverter.toDocumentKey(metadata.name!);
-      updatedKeys = updatedKeys.add(documentKey);
-      documentMap = documentMap.insert(
-        documentKey,
-        this.bundleConverter.toMaybeDocument(metadata, doc)
-      );
-      versionMap = versionMap.insert(
-        documentKey,
-        this.bundleConverter.toSnapshotVersion(metadata.readTime!)
-      );
-    }
-
-    const documentBuffer = this.remoteDocuments.newChangeBuffer({
-      trackRemovals: true // Make sure document removals show up in `getNewDocumentChanges()`
-    });
-    return this.persistence.runTransaction(
-      'Apply bundle documents',
-      'readwrite',
-      txn => {
-        return this.applyDocuments(
-          documentBuffer,
-          txn,
-          updatedKeys,
-          documentMap,
-          versionMap
-        )
-          .next(changedDocs => {
-            documentBuffer.apply(txn);
-            return changedDocs;
-          })
-          .next(changedDocs => {
-            return this.localDocuments.getLocalViewOfDocuments(
-              txn,
-              changedDocs
-            );
-          });
-      }
-    );
-  }
-
-  /**
-   * Applies documents to remote document cache, returns the document changes
-   * resulting from applying those documents.
-   *
-   * @param updatedKeys Keys of the documents to be applied.
-   * @param documents Documents to be applied.
-   * @param remoteVersion The read time of the documents to be applied, it is
-   * a `SnapshotVersion` if all documents have the same read time, or a `DocumentVersionMap` if
-   * they have different read times.
-   */
-  private applyDocuments(
-    documentBuffer: RemoteDocumentChangeBuffer,
-    txn: PersistenceTransaction,
-    updatedKeys: DocumentKeySet,
-    documents: MaybeDocumentMap,
-    remoteVersion: SnapshotVersion | DocumentVersionMap
-  ): PersistencePromise<MaybeDocumentMap> {
-    const universalReadTime = remoteVersion instanceof SnapshotVersion;
-=======
    * Populates document change buffer with documents from backend or a bundle.
    * Returns the document changes resulting from applying those documents.
    *
@@ -815,22 +707,11 @@
   ): PersistencePromise<MaybeDocumentMap> {
     let updatedKeys = documentKeySet();
     documents.forEach(k => (updatedKeys = updatedKeys.add(k)));
->>>>>>> 2e73801a
     return documentBuffer.getEntries(txn, updatedKeys).next(existingDocs => {
       let changedDocs = maybeDocumentMap();
       documents.forEach((key, doc) => {
         const existingDoc = existingDocs.get(key);
-<<<<<<< HEAD
-        let docReadVersion: SnapshotVersion | null = null;
-        if (universalReadTime) {
-          docReadVersion = remoteVersion as SnapshotVersion;
-        } else {
-          docReadVersion = (remoteVersion as DocumentVersionMap).get(key);
-        }
-        debugAssert(!!docReadVersion, 'Document read version must exist');
-=======
         const docReadTime = documentVersions?.get(key) || globalVersion;
->>>>>>> 2e73801a
 
         // Note: The order of the steps below is important, since we want
         // to ensure that rejected limbo resolutions (which fabricate
@@ -843,11 +724,7 @@
           // NoDocuments with SnapshotVersion.min() are used in manufactured
           // events. We remove these documents from cache since we lost
           // access.
-<<<<<<< HEAD
-          documentBuffer.removeEntry(key, docReadVersion!);
-=======
           documentBuffer.removeEntry(key, docReadTime);
->>>>>>> 2e73801a
           changedDocs = changedDocs.insert(key, doc);
         } else if (
           existingDoc == null ||
@@ -856,17 +733,10 @@
             existingDoc.hasPendingWrites)
         ) {
           debugAssert(
-<<<<<<< HEAD
-            !SnapshotVersion.min().isEqual(docReadVersion!),
-            'Cannot add a document when the remote version is zero'
-          );
-          documentBuffer.addEntry(doc, docReadVersion!);
-=======
             !SnapshotVersion.min().isEqual(docReadTime),
             'Cannot add a document when the remote version is zero'
           );
           documentBuffer.addEntry(doc, docReadTime);
->>>>>>> 2e73801a
           changedDocs = changedDocs.insert(key, doc);
         } else {
           logDebug(
@@ -885,69 +755,6 @@
   }
 
   /**
-<<<<<<< HEAD
-   * Returns a promise of a boolean to indicate if the given bundle has already
-   * been loaded and the create time is newer than the current loading bundle.
-   */
-  isNewerBundleLoaded(
-    bundleMetadata: bundleProto.BundleMetadata
-  ): Promise<boolean> {
-    const currentReadTime = this.bundleConverter.toSnapshotVersion(
-      bundleMetadata.createTime!
-    );
-    return this.persistence
-      .runTransaction('isNewerBundleLoaded', 'readonly', transaction => {
-        return this.bundleCache.getBundle(transaction, bundleMetadata.id!);
-      })
-      .then(cached => {
-        return !!cached && cached!.createTime!.compareTo(currentReadTime) >= 0;
-      });
-  }
-
-  /**
-   * Saves the given `BundleMetadata` to local persistence.
-   * @param bundleMetadata
-   */
-  saveBundle(bundleMetadata: bundleProto.BundleMetadata): Promise<void> {
-    return this.persistence.runTransaction(
-      'Save bundle',
-      'readwrite',
-      transaction => {
-        return this.bundleCache.saveBundleMetadata(transaction, bundleMetadata);
-      }
-    );
-  }
-
-  /**
-   * Returns a promise of a `NamedQuery` associated with given query name. Promise
-   * resolves to undefined if no persisted data can be found.
-   */
-  getNamedQuery(queryName: string): Promise<NamedQuery | undefined> {
-    return this.persistence.runTransaction(
-      'Get named query',
-      'readonly',
-      transaction => {
-        return this.bundleCache.getNamedQuery(transaction, queryName);
-      }
-    );
-  }
-
-  /**
-   * Saves the given `NamedQuery` to local persistence.
-   */
-  saveNamedQuery(query: bundleProto.NamedQuery): Promise<void> {
-    return this.persistence.runTransaction(
-      'Save named query',
-      'readwrite',
-      transaction => {
-        return this.bundleCache.saveNamedQuery(transaction, query);
-      }
-    );
-  }
-
-  /**
-=======
->>>>>>> 2e73801a
    * Returns true if the newTargetData should be persisted during an update of
    * an active target. TargetData should always be persisted when a target is
    * being released and should not call this function.
@@ -1330,15 +1137,9 @@
     public persistence: IndexedDbPersistence,
     queryEngine: QueryEngine,
     initialUser: User,
-<<<<<<< HEAD
-    bundleConverter: BundleConverter
-  ) {
-    super(persistence, queryEngine, initialUser, bundleConverter);
-=======
     readonly serializer: JsonProtoSerializer
   ) {
     super(persistence, queryEngine, initialUser, serializer);
->>>>>>> 2e73801a
 
     this.persistence = persistence;
     this.mutationQueue = persistence.getMutationQueue(initialUser);
@@ -1495,7 +1296,7 @@
   });
   return localStoreImpl.persistence.runTransaction(
     'Apply bundle documents',
-    'readwrite-primary',
+    'readwrite',
     txn => {
       return localStoreImpl
         .populateDocumentChangeBuffer(
@@ -1540,7 +1341,7 @@
       );
     })
     .then(cached => {
-      return !!cached && cached.createTime!.compareTo(currentReadTime) > 0;
+      return !!cached && cached.createTime!.compareTo(currentReadTime) >= 0;
     });
 }
 
