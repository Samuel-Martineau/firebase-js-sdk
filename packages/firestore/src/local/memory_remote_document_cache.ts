/**
 * @license
 * Copyright 2017 Google LLC
 *
 * Licensed under the Apache License, Version 2.0 (the "License");
 * you may not use this file except in compliance with the License.
 * You may obtain a copy of the License at
 *
 *   http://www.apache.org/licenses/LICENSE-2.0
 *
 * Unless required by applicable law or agreed to in writing, software
 * distributed under the License is distributed on an "AS IS" BASIS,
 * WITHOUT WARRANTIES OR CONDITIONS OF ANY KIND, either express or implied.
 * See the License for the specific language governing permissions and
 * limitations under the License.
 */

import { isCollectionGroupQuery, Query, queryMatches } from '../core/query';
import {
  DocumentKeySet,
  DocumentMap,
  documentMap,
  DocumentSizeEntry,
  NullableMaybeDocumentMap,
  nullableMaybeDocumentMap
} from '../model/collections';
import { Document, MaybeDocument } from '../model/document';
import { DocumentKey } from '../model/document_key';

import { SnapshotVersion } from '../core/snapshot_version';
import { debugAssert } from '../util/assert';
import { SortedMap } from '../util/sorted_map';
import { IndexManager } from './index_manager';
import { PersistenceTransaction } from './persistence';
import { PersistencePromise } from './persistence_promise';
import { RemoteDocumentCache } from './remote_document_cache';
import { RemoteDocumentChangeBuffer } from './remote_document_change_buffer';

export type DocumentSizer = (doc: MaybeDocument) => number;

/** Miscellaneous collection types / constants. */
interface MemoryRemoteDocumentCacheEntry extends DocumentSizeEntry {
  readTime: SnapshotVersion;
}

type DocumentEntryMap = SortedMap<DocumentKey, MemoryRemoteDocumentCacheEntry>;
function documentEntryMap(): DocumentEntryMap {
  return new SortedMap<DocumentKey, MemoryRemoteDocumentCacheEntry>(
    DocumentKey.comparator
  );
}

export interface MemoryRemoteDocumentCache extends RemoteDocumentCache {
  forEachDocumentKey(
    transaction: PersistenceTransaction,
    f: (key: DocumentKey) => PersistencePromise<void>
  ): PersistencePromise<void>;
}

/**
 * The memory-only RemoteDocumentCache for IndexedDb. To construct, invoke
 * `newMemoryRemoteDocumentCache()`.
 */
class MemoryRemoteDocumentCacheImpl implements MemoryRemoteDocumentCache {
  /** Underlying cache of documents and their read times. */
  private docs = documentEntryMap();

  /** Size of all cached documents. */
  private size = 0;

  /**
   * @param sizer Used to assess the size of a document. For eager GC, this is expected to just
   * return 0 to avoid unnecessarily doing the work of calculating the size.
   */
  constructor(
    private readonly indexManager: IndexManager,
    private readonly sizer: DocumentSizer
  ) {}

  /**
   * Adds the supplied entry to the cache and updates the cache size as appropriate.
   *
   * All calls of `addEntry`  are required to go through the RemoteDocumentChangeBuffer
   * returned by `newChangeBuffer()`.
   */
  addEntry(
    transaction: PersistenceTransaction,
    doc: MaybeDocument,
    readTime: SnapshotVersion
  ): PersistencePromise<void> {
    debugAssert(
      !readTime.isEqual(SnapshotVersion.min()),
      'Cannot add a document with a read time of zero'
    );

    const key = doc.key;
    const entry = this.docs.get(key);
    const previousSize = entry ? entry.size : 0;
    const currentSize = this.sizer(doc);

    this.docs = this.docs.insert(key, {
      maybeDocument: doc,
      size: currentSize,
      readTime
    });

    this.size += currentSize - previousSize;

    return this.indexManager.addToCollectionParentIndex(
      transaction,
      key.path.popLast()
    );
  }

  /**
   * Removes the specified entry from the cache and updates the cache size as appropriate.
   *
   * All calls of `removeEntry` are required to go through the RemoteDocumentChangeBuffer
   * returned by `newChangeBuffer()`.
   */
  removeEntry(documentKey: DocumentKey): void {
    const entry = this.docs.get(documentKey);
    if (entry) {
      this.docs = this.docs.remove(documentKey);
      this.size -= entry.size;
    }
  }

  getEntry(
    transaction: PersistenceTransaction,
    documentKey: DocumentKey
  ): PersistencePromise<MaybeDocument | null> {
    const entry = this.docs.get(documentKey);
    return PersistencePromise.resolve(entry ? entry.maybeDocument : null);
  }

  getEntries(
    transaction: PersistenceTransaction,
    documentKeys: DocumentKeySet
  ): PersistencePromise<NullableMaybeDocumentMap> {
    let results = nullableMaybeDocumentMap();
    documentKeys.forEach(documentKey => {
      const entry = this.docs.get(documentKey);
      results = results.insert(documentKey, entry ? entry.maybeDocument : null);
    });
    return PersistencePromise.resolve(results);
  }

  getDocumentsMatchingQuery(
    transaction: PersistenceTransaction,
    query: Query,
    sinceReadTime: SnapshotVersion
  ): PersistencePromise<DocumentMap> {
    debugAssert(
      !isCollectionGroupQuery(query),
      'CollectionGroup queries should be handled in LocalDocumentsView'
    );
    let results = documentMap();

    // Documents are ordered by key, so we can use a prefix scan to narrow down
    // the documents we need to match the query against.
    const prefix = new DocumentKey(query.path.child(''));
    const iterator = this.docs.getIteratorFrom(prefix);
    while (iterator.hasNext()) {
      const {
        key,
        value: { maybeDocument, readTime }
      } = iterator.getNext();
      if (!query.path.isPrefixOf(key.path)) {
        break;
      }
      if (readTime.compareTo(sinceReadTime) <= 0) {
        continue;
      }
      if (
        maybeDocument instanceof Document &&
        queryMatches(query, maybeDocument)
      ) {
        results = results.insert(maybeDocument.key, maybeDocument);
      }
    }
    return PersistencePromise.resolve(results);
  }

  forEachDocumentKey(
    transaction: PersistenceTransaction,
    f: (key: DocumentKey) => PersistencePromise<void>
  ): PersistencePromise<void> {
    return PersistencePromise.forEach(this.docs, (key: DocumentKey) => f(key));
  }

  newChangeBuffer(options?: {
    trackRemovals: boolean;
  }): RemoteDocumentChangeBuffer {
    // `trackRemovals` is ignores since the MemoryRemoteDocumentCache keeps
    // a separate changelog and does not need special handling for removals.
    return new MemoryRemoteDocumentChangeBuffer(this);
  }

  getSize(txn: PersistenceTransaction): PersistencePromise<number> {
    return PersistencePromise.resolve(this.size);
  }
}

/**
 * Creates a new memory-only RemoteDocumentCache.
 *
 * @param indexManager A class that manages collection group indices.
 * @param sizer Used to assess the size of a document. For eager GC, this is expected to just
 * return 0 to avoid unnecessarily doing the work of calculating the size.
 */
export function newMemoryRemoteDocumentCache(
  indexManager: IndexManager,
  sizer: DocumentSizer
): MemoryRemoteDocumentCache {
  return new MemoryRemoteDocumentCacheImpl(indexManager, sizer);
}

<<<<<<< HEAD
    protected applyChanges(
      transaction: PersistenceTransaction
    ): PersistencePromise<void> {
      const promises: Array<PersistencePromise<void>> = [];
      this.changes.forEach((key, doc) => {
        if (doc && doc.maybeDocument) {
          promises.push(
            this.documentCache.addEntry(
              transaction,
              doc.maybeDocument!,
              this.getReadTime(key)
            )
          );
        } else {
          this.documentCache.removeEntry(key);
        }
      });
      return PersistencePromise.waitFor(promises);
    }
=======
/**
 * Handles the details of adding and updating documents in the MemoryRemoteDocumentCache.
 */
class MemoryRemoteDocumentChangeBuffer extends RemoteDocumentChangeBuffer {
  constructor(private readonly documentCache: MemoryRemoteDocumentCacheImpl) {
    super();
  }
>>>>>>> 5af6e1c1

  protected applyChanges(
    transaction: PersistenceTransaction
  ): PersistencePromise<void> {
    const promises: Array<PersistencePromise<void>> = [];
    this.changes.forEach((key, doc) => {
      if (doc) {
        promises.push(
          this.documentCache.addEntry(transaction, doc, this.readTime)
        );
      } else {
        this.documentCache.removeEntry(key);
      }
    });
    return PersistencePromise.waitFor(promises);
  }

  protected getFromCache(
    transaction: PersistenceTransaction,
    documentKey: DocumentKey
  ): PersistencePromise<MaybeDocument | null> {
    return this.documentCache.getEntry(transaction, documentKey);
  }

  protected getAllFromCache(
    transaction: PersistenceTransaction,
    documentKeys: DocumentKeySet
  ): PersistencePromise<NullableMaybeDocumentMap> {
    return this.documentCache.getEntries(transaction, documentKeys);
  }
}<|MERGE_RESOLUTION|>--- conflicted
+++ resolved
@@ -216,27 +216,6 @@
   return new MemoryRemoteDocumentCacheImpl(indexManager, sizer);
 }
 
-<<<<<<< HEAD
-    protected applyChanges(
-      transaction: PersistenceTransaction
-    ): PersistencePromise<void> {
-      const promises: Array<PersistencePromise<void>> = [];
-      this.changes.forEach((key, doc) => {
-        if (doc && doc.maybeDocument) {
-          promises.push(
-            this.documentCache.addEntry(
-              transaction,
-              doc.maybeDocument!,
-              this.getReadTime(key)
-            )
-          );
-        } else {
-          this.documentCache.removeEntry(key);
-        }
-      });
-      return PersistencePromise.waitFor(promises);
-    }
-=======
 /**
  * Handles the details of adding and updating documents in the MemoryRemoteDocumentCache.
  */
@@ -244,16 +223,19 @@
   constructor(private readonly documentCache: MemoryRemoteDocumentCacheImpl) {
     super();
   }
->>>>>>> 5af6e1c1
 
   protected applyChanges(
     transaction: PersistenceTransaction
   ): PersistencePromise<void> {
     const promises: Array<PersistencePromise<void>> = [];
     this.changes.forEach((key, doc) => {
-      if (doc) {
+      if (doc && doc.maybeDocument) {
         promises.push(
-          this.documentCache.addEntry(transaction, doc, this.readTime)
+          this.documentCache.addEntry(
+            transaction,
+            doc.maybeDocument!,
+            this.getReadTime(key)
+          )
         );
       } else {
         this.documentCache.removeEntry(key);
