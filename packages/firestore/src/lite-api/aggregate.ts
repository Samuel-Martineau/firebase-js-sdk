--- conflicted
+++ resolved
@@ -31,12 +31,8 @@
 } from './aggregate_types';
 import { getDatastore } from './components';
 import { Firestore } from './database';
-<<<<<<< HEAD
+import { FieldPath } from './field_path';
 import { DocumentData, Query, queryEqual } from './reference';
-=======
-import { FieldPath } from './field_path';
-import { Query, queryEqual } from './reference';
->>>>>>> 852ded64
 import { LiteUserDataWriter } from './reference_impl';
 import { fieldPathFromArgument } from './user_data_reader';
 
@@ -54,7 +50,6 @@
  * retrieved from `snapshot.data().count`, where `snapshot` is the
  * `AggregateQuerySnapshot` to which the returned Promise resolves.
  */
-<<<<<<< HEAD
 export function getCount<ModelT, SerializedModelT extends DocumentData>(
   query: Query<ModelT, SerializedModelT>
 ): Promise<
@@ -64,10 +59,6 @@
     SerializedModelT
   >
 > {
-=======
-export function getCount(
-  query: Query<unknown>
-): Promise<AggregateQuerySnapshot<{ count: AggregateField<number> }>> {
   const countQuerySpec: { count: AggregateField<number> } = {
     count: count()
   };
@@ -102,11 +93,10 @@
  * ```
  * @internal TODO (sum/avg) remove when public
  */
-export function getAggregate<T extends AggregateSpec>(
-  query: Query<unknown>,
+export function getAggregate<T extends AggregateSpec, ModelT, SerializedModelT extends DocumentData>(
+  query: Query<ModelT, SerializedModelT>,
   aggregateSpec: T
-): Promise<AggregateQuerySnapshot<T>> {
->>>>>>> 852ded64
+): Promise<AggregateQuerySnapshot<T, ModelT, SerializedModelT>> {
   const firestore = cast(query.firestore, Firestore);
   const datastore = getDatastore(firestore);
 
@@ -128,13 +118,13 @@
   );
 }
 
-function convertToAggregateQuerySnapshot<T extends AggregateSpec>(
+function convertToAggregateQuerySnapshot<T extends AggregateSpec, ModelT, SerializedModelT extends DocumentData>(
   firestore: Firestore,
-  query: Query<unknown>,
+  query: Query<ModelT, SerializedModelT>,
   aggregateResult: ObjectValue
-): AggregateQuerySnapshot<T> {
+): AggregateQuerySnapshot<T, ModelT, SerializedModelT> {
   const userDataWriter = new LiteUserDataWriter(firestore);
-  const querySnapshot = new AggregateQuerySnapshot<T>(
+  const querySnapshot = new AggregateQuerySnapshot<T, ModelT, SerializedModelT>(
     query,
     userDataWriter,
     aggregateResult
