/**
 * @license
 * Copyright 2022 Google LLC
 *
 * Licensed under the Apache License, Version 2.0 (the "License");
 * you may not use this file except in compliance with the License.
 * You may obtain a copy of the License at
 *
 *   http://www.apache.org/licenses/LICENSE-2.0
 *
 * Unless required by applicable law or agreed to in writing, software
 * distributed under the License is distributed on an "AS IS" BASIS,
 * WITHOUT WARRANTIES OR CONDITIONS OF ANY KIND, either express or implied.
 * See the License for the specific language governing permissions and
 * limitations under the License.
 */

import { deepEqual } from '@firebase/util';

import { AggregateImpl } from '../core/aggregate';
import { ApiClientObjectMap, Value } from '../protos/firestore_proto_api';
import { invokeRunAggregationQueryRpc } from '../remote/datastore';
import { cast } from '../util/input_validation';
import { mapToArray } from '../util/obj';

import {
  AggregateField,
  AggregateQuerySnapshot,
  AggregateSpec
} from './aggregate_types';
import { getDatastore } from './components';
import { Firestore } from './database';
import { FieldPath } from './field_path';
import { DocumentData, Query, queryEqual } from './reference';
import { LiteUserDataWriter } from './reference_impl';
import { fieldPathFromArgument } from './user_data_reader';

/**
 * Calculates the number of documents in the result set of the given query,
 * without actually downloading the documents.
 *
 * Using this function to count the documents is efficient because only the
 * final count, not the documents' data, is downloaded. This function can even
 * count the documents if the result set would be prohibitively large to
 * download entirely (e.g. thousands of documents).
 *
 * @param query - The query whose result set size to calculate.
 * @returns A Promise that will be resolved with the count; the count can be
 * retrieved from `snapshot.data().count`, where `snapshot` is the
 * `AggregateQuerySnapshot` to which the returned Promise resolves.
 */
export function getCount<
  AppType = DocumentData,
  DbType extends DocumentData = AppType extends DocumentData
    ? AppType
    : DocumentData
>(
  query: Query<AppType, DbType>
): Promise<
  AggregateQuerySnapshot<{ count: AggregateField<number> }, AppType, DbType>
> {
  const countQuerySpec: { count: AggregateField<number> } = {
    count: count()
  };

  return getAggregate(query, countQuerySpec);
}

/**
 * Calculates the specified aggregations over the documents in the result
 * set of the given query, without actually downloading the documents.
 *
 * Using this function to perform aggregations is efficient because only the
 * final aggregation values, not the documents' data, is downloaded. This
 * function can even perform aggregations of the documents if the result set
 * would be prohibitively large to download entirely (e.g. thousands of documents).
 *
 * @param query The query whose result set to aggregate over.
 * @param aggregateSpec An `AggregateSpec` object that specifies the aggregates
 * to perform over the result set. The AggregateSpec specifies aliases for each
 * aggregate, which can be used to retrieve the aggregate result.
 * @example
 * ```typescript
 * const aggregateSnapshot = await getAggregate(query, {
 *   countOfDocs: count(),
 *   totalHours: sum('hours'),
 *   averageScore: average('score')
 * });
 *
 * const countOfDocs: number = aggregateSnapshot.data().countOfDocs;
 * const totalHours: number = aggregateSnapshot.data().totalHours;
 * const averageScore: number | null = aggregateSnapshot.data().averageScore;
 * ```
 * @internal TODO (sum/avg) remove when public
 */
export function getAggregate<
  AggregateSpecType extends AggregateSpec,
  AppType = DocumentData,
  DbType extends DocumentData = AppType extends DocumentData
    ? AppType
    : DocumentData
>(
  query: Query<AppType, DbType>,
  aggregateSpec: AggregateSpecType
): Promise<AggregateQuerySnapshot<AggregateSpecType, AppType, DbType>> {
  const firestore = cast(query.firestore, Firestore);
  const datastore = getDatastore(firestore);

  const internalAggregates = mapToArray(aggregateSpec, (aggregate, alias) => {
    return new AggregateImpl(
      alias,
      aggregate._aggregateType,
      aggregate._internalFieldPath
    );
  });

  // Run the aggregation and convert the results
  return invokeRunAggregationQueryRpc(
    datastore,
    query._query,
    internalAggregates
  ).then(aggregateResult =>
    convertToAggregateQuerySnapshot(firestore, query, aggregateResult)
  );
}

function convertToAggregateQuerySnapshot<
  AggregateSpecType extends AggregateSpec,
  AppType = DocumentData,
  DbType extends DocumentData = AppType extends DocumentData
    ? AppType
    : DocumentData
>(
  firestore: Firestore,
<<<<<<< HEAD
  query: Query<AppType, DbType>,
  aggregateResult: ObjectValue
): AggregateQuerySnapshot<AggregateSpecType, AppType, DbType> {
=======
  query: Query<unknown>,
  aggregateResult: ApiClientObjectMap<Value>
): AggregateQuerySnapshot<T> {
>>>>>>> 9f2ce14b
  const userDataWriter = new LiteUserDataWriter(firestore);
  const querySnapshot = new AggregateQuerySnapshot<
    AggregateSpecType,
    AppType,
    DbType
  >(query, userDataWriter, aggregateResult);
  return querySnapshot;
}

/**
 * Create an AggregateField object that can be used to compute the sum of
 * a specified field over a range of documents in the result set of a query.
 * @param field Specifies the field to sum across the result set.
 * @internal TODO (sum/avg) remove when public
 */
export function sum(field: string | FieldPath): AggregateField<number> {
  return new AggregateField('sum', fieldPathFromArgument('sum', field));
}

/**
 * Create an AggregateField object that can be used to compute the average of
 * a specified field over a range of documents in the result set of a query.
 * @param field Specifies the field to average across the result set.
 * @internal TODO (sum/avg) remove when public
 */
export function average(
  field: string | FieldPath
): AggregateField<number | null> {
  return new AggregateField('avg', fieldPathFromArgument('average', field));
}

/**
 * Create an AggregateField object that can be used to compute the count of
 * documents in the result set of a query.
 * @internal TODO (sum/avg) remove when public
 */
export function count(): AggregateField<number> {
  return new AggregateField('count');
}

/**
 * Compares two 'AggregateField` instances for equality.
 *
 * @param left Compare this AggregateField to the `right`.
 * @param right Compare this AggregateField to the `left`.
 * @internal TODO (sum/avg) remove when public
 */
export function aggregateFieldEqual(
  left: AggregateField<unknown>,
  right: AggregateField<unknown>
): boolean {
  return (
    left instanceof AggregateField &&
    right instanceof AggregateField &&
    left._aggregateType === right._aggregateType &&
    left._internalFieldPath?.canonicalString() ===
      right._internalFieldPath?.canonicalString()
  );
}

/**
 * Compares two `AggregateQuerySnapshot` instances for equality.
 *
 * Two `AggregateQuerySnapshot` instances are considered "equal" if they have
 * underlying queries that compare equal, and the same data.
 *
 * @param left - The first `AggregateQuerySnapshot` to compare.
 * @param right - The second `AggregateQuerySnapshot` to compare.
 *
 * @returns `true` if the objects are "equal", as defined above, or `false`
 * otherwise.
 */
export function aggregateQuerySnapshotEqual<
  AggregateSpecType extends AggregateSpec
>(
  left: AggregateQuerySnapshot<AggregateSpecType>,
  right: AggregateQuerySnapshot<AggregateSpecType>
): boolean {
  return (
    queryEqual(left.query, right.query) && deepEqual(left.data(), right.data())
  );
}<|MERGE_RESOLUTION|>--- conflicted
+++ resolved
@@ -132,15 +132,9 @@
     : DocumentData
 >(
   firestore: Firestore,
-<<<<<<< HEAD
   query: Query<AppType, DbType>,
-  aggregateResult: ObjectValue
+  aggregateResult: ApiClientObjectMap<Value>
 ): AggregateQuerySnapshot<AggregateSpecType, AppType, DbType> {
-=======
-  query: Query<unknown>,
-  aggregateResult: ApiClientObjectMap<Value>
-): AggregateQuerySnapshot<T> {
->>>>>>> 9f2ce14b
   const userDataWriter = new LiteUserDataWriter(firestore);
   const querySnapshot = new AggregateQuerySnapshot<
     AggregateSpecType,
