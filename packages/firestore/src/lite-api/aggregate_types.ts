/**
 * @license
 * Copyright 2022 Google LLC
 *
 * Licensed under the Apache License, Version 2.0 (the "License");
 * you may not use this file except in compliance with the License.
 * You may obtain a copy of the License at
 *
 *   http://www.apache.org/licenses/LICENSE-2.0
 *
 * Unless required by applicable law or agreed to in writing, software
 * distributed under the License is distributed on an "AS IS" BASIS,
 * WITHOUT WARRANTIES OR CONDITIONS OF ANY KIND, either express or implied.
 * See the License for the specific language governing permissions and
 * limitations under the License.
 */

import { AggregateType } from '../core/aggregate';
import { FieldPath as InternalFieldPath } from '../model/path';
import { ApiClientObjectMap, Value } from '../protos/firestore_proto_api';

import { DocumentData, Query } from './reference';
import { AbstractUserDataWriter } from './user_data_writer';

export { AggregateType };

/**
 * Represents an aggregation that can be performed by Firestore.
 */
// eslint-disable-next-line @typescript-eslint/no-unused-vars
export class AggregateField<T> {
  /** A type string to uniquely identify instances of this class. */
  readonly type = 'AggregateField';

  /**
   * Create a new AggregateField<T>
   * @param _aggregateType Specifies the type of aggregation operation to perform.
   * @param _internalFieldPath Optionally specifies the field that is aggregated.
   * @internal
   */
  constructor(
    // TODO (sum/avg) make aggregateType public when the feature is supported
    readonly _aggregateType: AggregateType = 'count',
    readonly _internalFieldPath?: InternalFieldPath
  ) {}
}

// TODO (sum/avg) Update the definition of AggregateFieldType to be based
// on the return type of `sum(..)`, `average(...)`, and `count()`
/**
 * The union of all `AggregateField` types that are supported by Firestore.
 */
export type AggregateFieldType = AggregateField<number | null>;

/**
 * Specifies a set of aggregations and their aliases.
 */
export interface AggregateSpec {
  [field: string]: AggregateFieldType;
}

/**
 * A type whose keys are taken from an `AggregateSpec`, and whose values are the
 * result of the aggregation performed by the corresponding `AggregateField`
 * from the input `AggregateSpec`.
 */
export type AggregateSpecData<T extends AggregateSpec> = {
  [P in keyof T]: T[P] extends AggregateField<infer U> ? U : never;
};

/**
 * The results of executing an aggregation query.
 */
export class AggregateQuerySnapshot<
  AggregateSpecType extends AggregateSpec,
  AppType = DocumentData,
  DbType extends DocumentData = AppType extends DocumentData
    ? AppType
    : DocumentData
> {
  /** A type string to uniquely identify instances of this class. */
  readonly type = 'AggregateQuerySnapshot';

  /**
   * The underlying query over which the aggregations recorded in this
   * `AggregateQuerySnapshot` were performed.
   */
  readonly query: Query<AppType, DbType>;

  /** @hideconstructor */
  constructor(
    query: Query<AppType, DbType>,
    private readonly _userDataWriter: AbstractUserDataWriter,
    private readonly _data: ApiClientObjectMap<Value>
  ) {
    this.query = query;
  }

  /**
   * Returns the results of the aggregations performed over the underlying
   * query.
   *
   * The keys of the returned object will be the same as those of the
   * `AggregateSpec` object specified to the aggregation method, and the values
   * will be the corresponding aggregation result.
   *
   * @returns The results of the aggregations performed over the underlying
   * query.
   */
<<<<<<< HEAD
  data(): AggregateSpecData<AggregateSpecType> {
    return this._userDataWriter.convertValue(
      this._data.value
    ) as AggregateSpecData<AggregateSpecType>;
=======
  data(): AggregateSpecData<T> {
    return this._userDataWriter.convertObjectMap(
      this._data
    ) as AggregateSpecData<T>;
>>>>>>> 9f2ce14b
  }
}<|MERGE_RESOLUTION|>--- conflicted
+++ resolved
@@ -107,16 +107,9 @@
    * @returns The results of the aggregations performed over the underlying
    * query.
    */
-<<<<<<< HEAD
   data(): AggregateSpecData<AggregateSpecType> {
-    return this._userDataWriter.convertValue(
-      this._data.value
-    ) as AggregateSpecData<AggregateSpecType>;
-=======
-  data(): AggregateSpecData<T> {
     return this._userDataWriter.convertObjectMap(
       this._data
-    ) as AggregateSpecData<T>;
->>>>>>> 9f2ce14b
+    ) as AggregateSpecData<AggregateSpecType>;
   }
 }